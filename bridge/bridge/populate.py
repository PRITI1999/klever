import os
import json
import hashlib
from time import sleep
from types import FunctionType
from django.contrib.auth.models import User
from django.core.exceptions import ObjectDoesNotExist
from django.core.files import File as NewFile
from django.db.models import Q
from django.utils.translation import override
from django.utils.timezone import now
from bridge.vars import JOB_CLASSES, SCHEDULER_TYPE, USER_ROLES, JOB_ROLES, MARK_STATUS
from bridge.settings import DEFAULT_LANGUAGE, BASE_DIR
from bridge.utils import print_err, file_checksum
from users.models import Extended
from jobs.utils import create_job
from jobs.models import Job, File
from marks.models import MarkUnsafeCompare, MarkUnsafeConvert
from marks.ConvertTrace import ConvertTrace
from marks.CompareTrace import CompareTrace
from service.models import Scheduler

JOB_SETTINGS_FILE = 'settings.json'


class Population(object):

    def __init__(self, user=None, manager=None, service=None):
        self.changes = {}
        self.user = user
        self.manager = self.__get_manager(manager)
        self.__population()
        self.__add_service_user(service)

    def __population(self):
        if self.user is not None:
            try:
                self.user.extended
            except ObjectDoesNotExist:
                self.__extend_user(self.user)
        self.__populate_functions()
        if len(Job.objects.filter(parent=None)) < 3:
            self.__populate_jobs()
        self.__populate_default_jobs()
        self.__populate_unknown_marks()
        sch_crtd1 = Scheduler.objects.get_or_create(type=SCHEDULER_TYPE[0][0])[1]
        sch_crtd2 = Scheduler.objects.get_or_create(type=SCHEDULER_TYPE[1][0])[1]
        self.changes['schedulers'] = (sch_crtd1 or sch_crtd2)

    def __populate_functions(self):
        func_names = []
        for func_name in [x for x, y in ConvertTrace.__dict__.items()
                          if type(y) == FunctionType and not x.startswith('_')]:
            func_names.append(func_name)
            description = self.__correct_description(getattr(ConvertTrace, func_name).__doc__)
            func, crtd = MarkUnsafeConvert.objects.get_or_create(name=func_name)
            if crtd or description != func.description:
                self.changes['functions'] = True
                func.description = description
                func.save()
        MarkUnsafeConvert.objects.filter(~Q(name__in=func_names)).delete()
        func_names = []
        for func_name in [x for x, y in CompareTrace.__dict__.items()
                          if type(y) == FunctionType and not x.startswith('_')]:
            func_names.append(func_name)
            description = self.__correct_description(getattr(CompareTrace, func_name).__doc__)
            func, crtd = MarkUnsafeCompare.objects.get_or_create(name=func_name)
            if crtd or description != func.description:
                self.changes['functions'] = True
                func.description = description
                func.save()
        MarkUnsafeCompare.objects.filter(~Q(name__in=func_names)).delete()

    def __correct_description(self, descr):
        self.ccc = 0
        descr_strs = descr.split('\n')
        new_descr_strs = []
        for s in descr_strs:
            if len(s) > 0 and len(s.split()) > 0:
                new_descr_strs.append(s)
        return '\n'.join(new_descr_strs)

    def __extend_user(self, user, role=USER_ROLES[1][0]):
        self.ccc = 0
        try:
            user.extended.role = role
            user.extended.save()
        except ObjectDoesNotExist:
            Extended.objects.create(first_name='Firstname', last_name='Lastname', role=role, user=user)

    def __get_manager(self, manager_username):
        if manager_username is None:
            try:
                return Extended.objects.filter(role=USER_ROLES[2][0])[0].user
            except IndexError:
                return None
        try:
            manager = User.objects.get(username=manager_username)
        except ObjectDoesNotExist:
            manager = User.objects.create(username=manager_username)
            self.changes['manager'] = {
                'username': manager.username,
                'password': self.__add_password(manager)
            }
        self.__extend_user(manager, USER_ROLES[2][0])
        return manager

    def __add_service_user(self, service_username):
        if service_username is None:
            return
        try:
            self.__extend_user(User.objects.get(username=service_username), USER_ROLES[4][0])
        except ObjectDoesNotExist:
            service = User.objects.create(username=service_username)
            self.__extend_user(service, USER_ROLES[4][0])
            self.changes['service'] = {
                'username': service.username,
                'password': self.__add_password(service)
            }

    def __add_password(self, user):
        self.ccc = 0
        password = hashlib.md5(now().strftime("%Y%m%d%H%M%S%f%z").encode('utf8')).hexdigest()[:8]
        user.set_password(password)
        user.save()
        return password

    def __populate_jobs(self):
        if not isinstance(self.manager, User):
            return None
        args = {
            'author': self.manager,
            'global_role': JOB_ROLES[1][0],
        }
        if not isinstance(args['author'], User):
            return
        for i in range(len(JOB_CLASSES)):
            try:
                Job.objects.get(type=JOB_CLASSES[i][0], parent=None)
            except ObjectDoesNotExist:
                with override(DEFAULT_LANGUAGE):
                    args['name'] = JOB_CLASSES[i][1]
                    args['description'] = "<h3>%s</h3>" % JOB_CLASSES[i][1]
                    # args['pk'] = i + 1
                    args['type'] = JOB_CLASSES[i][0]
                    create_job(args)
                    sleep(0.1)
                    self.changes['jobs'] = True

    def __populate_default_jobs(self):
        if not isinstance(self.manager, User):
            return None
        default_jobs_dir = os.path.join(BASE_DIR, 'jobs', 'presets')
        for jobdir in [os.path.join(default_jobs_dir, x) for x in os.listdir(default_jobs_dir)]:
            if not os.path.exists(os.path.join(jobdir, JOB_SETTINGS_FILE)):
                print_err('There is default job without settings file')
                continue
            with open(os.path.join(jobdir, JOB_SETTINGS_FILE), encoding='utf8') as fp:
                try:
                    job_settings = json.load(fp)
                except Exception as e:
                    print_err(e)
                    print_err('The default job was not created')
                    continue
            if any(x not in job_settings for x in ['name', 'class', 'description']):
                print_err('Default job settings must contain name, class and description')
                continue
            if job_settings['class'] not in list(x[0] for x in JOB_CLASSES):
                print_err('Default job class is wrong. See bridge.vars.JOB_CLASSES for choice ("0", "1" or "2")')
                continue
            if len(job_settings['name']) == 0:
                print_err('Default job name is required')
                continue
            try:
                parent = Job.objects.get(parent=None, type=job_settings['class'])
            except ObjectDoesNotExist:
                print_err('Main jobs were not created')
                continue
            job = create_job({
                'author': self.manager,
                'global_role': '1',
                'name': job_settings['name'],
                'description': job_settings['description'],
                'parent': parent,
                'filedata': self.__get_filedata(jobdir)
            })
            if isinstance(job, Job):
                if 'default_jobs' not in self.changes:
                    self.changes['default_jobs'] = []
                self.changes['default_jobs'].append([job.name, job.identifier])
            sleep(0.1)

    def __get_filedata(self, d):
        self.cnt = 0
        self.dir_info = {d: None}

        def get_fdata(directory):
            fdata = []
            for f in [os.path.join(directory, x) for x in os.listdir(directory)]:
                parent_name, base_f = os.path.split(f)
                if base_f == JOB_SETTINGS_FILE:
                    continue
                self.cnt += 1
                if os.path.isfile(f):
                    fobj = open(f, 'rb')
                    check_sum = file_checksum(fobj)
                    try:
                        File.objects.get(hash_sum=check_sum)
                    except ObjectDoesNotExist:
                        db_file = File()
                        db_file.file.save(base_f, NewFile(fobj))
                        db_file.hash_sum = check_sum
                        db_file.save()
                    fdata.append({
                        'id': self.cnt,
                        'parent': self.dir_info[parent_name] if parent_name in self.dir_info else None,
                        'hash_sum': check_sum,
                        'title': base_f,
                        'type': '1'
                    })
                elif os.path.isdir(f):
                    self.dir_info[f] = self.cnt
                    fdata.append({
                        'id': self.cnt,
                        'parent': self.dir_info[parent_name] if parent_name in self.dir_info else None,
                        'hash_sum': None,
                        'title': base_f,
                        'type': '0'
                    })
                    fdata += get_fdata(f)
            return fdata
        return get_fdata(d)

    def __populate_unknown_marks(self):
        if not isinstance(self.manager, User):
            return None
        from marks.models import MarkUnknown, MarkUnknownHistory, Component
        from marks.utils import ConnectMarkWithReports
        presets_dir = os.path.join(BASE_DIR, 'marks', 'presets')
        for component_dir in [os.path.join(presets_dir, x) for x in os.listdir(presets_dir)]:
            component = os.path.basename(component_dir)
            if not 0 < len(component) <= 15:
                print_err('Wrong component length: %s' % component)
            for mark_settings in [os.path.join(component_dir, x) for x in os.listdir(component_dir)]:
                fname = os.path.basename(mark_settings)
                with open(mark_settings, encoding='utf8') as fp:
                    try:
                        data = json.load(fp)
                    except Exception as e:
                        print_err(e)
                        continue
                if not isinstance(data, dict) or any(x not in data for x in ['class', 'function', 'pattern']):
                    print_err('Wrong unknown mark data: %s' % fname)
                    continue
                if 'link' not in data:
                    data['link'] = ''
                if 'description' not in data:
                    data['description'] = ''
                if 'status' not in data:
                    data['status'] = MARK_STATUS[0][0]
                if 'is_modifiable' not in data:
                    data['is_modifiable'] = True
                if data['class'] not in list(x[0] for x in JOB_CLASSES) \
                        or data['status'] not in list(x[0] for x in MARK_STATUS) \
                        or len(data['function']) == 0 \
                        or not 0 < len(data['pattern']) <= 15 \
                        or not isinstance(data['is_modifiable'], bool):
                    print_err('Wrong unknown mark data: %s' % fname)
                    continue
<<<<<<< HEAD
                try:
                    MarkUnknown.objects.get(
                        type=data['class'],
                        component__name=component,
                        function=data['function'],
                        problem_pattern=data['pattern']
                    )
                    continue
                except ObjectDoesNotExist:
                    create_args = {
                        'identifier': hashlib.md5(now().strftime("%Y%m%d%H%M%S%f%z").encode('utf8')).hexdigest(),
                        'component': Component.objects.get_or_create(name=component)[0],
                        'type': data['class'],
                        'author': self.manager,
                        'status': data['status'],
                        'is_modifiable': data['is_modifiable'],
                        'function': data['function'],
                        'problem_pattern': data['pattern'],
                        'description': data['description']
                    }
                    if len(data['link']) > 0:
                        create_args['link'] = data['link']
=======
                if component == 'ALL':
                    for component in Component.objects.all():
                        try:
                            MarkUnknown.objects.get(
                                type=data['type'],
                                component=component,
                                function=data['function'],
                                problem_pattern=data['pattern']
                            )
                            continue
                        except ObjectDoesNotExist:
                            create_args = {
                                'identifier': hashlib.md5(
                                    now().strftime("%Y%m%d%H%M%S%f%z").encode('utf8')
                                ).hexdigest(),
                                'component': component,
                                'type': data['type'],
                                'author': self.manager,
                                'status': data['status'],
                                'is_modifiable': data['is_modifiable'],
                                'function': data['function'],
                                'problem_pattern': data['pattern'],
                                'description': data['description']
                            }
                            if len(data['link']) > 0:
                                create_args['link'] = data['link']
                            try:
                                mark = MarkUnknown.objects.create(**create_args)
                            except Exception as e:
                                print_err(e)
                                continue
                            MarkUnknownHistory.objects.create(
                                mark=mark, version=mark.version, author=mark.author, status=mark.status,
                                function=mark.function, problem_pattern=mark.problem_pattern, link=mark.link,
                                change_date=mark.change_date, description=mark.description, comment=''
                            )
                            ConnectMarkWithReports(mark)
                            self.changes['marks'] = True
                else:
>>>>>>> 3da8667a
                    try:
                        mark = MarkUnknown.objects.create(**create_args)
                    except Exception as e:
                        print_err(e)
                        continue
                    MarkUnknownHistory.objects.create(
                        mark=mark, version=mark.version, author=mark.author, status=mark.status,
                        function=mark.function, problem_pattern=mark.problem_pattern, link=mark.link,
                        change_date=mark.change_date, description=mark.description, comment=''
                    )
                    ConnectMarkWithReports(mark)
                    self.changes['marks'] = True


# Example argument: {'username': 'myname', 'password': '12345', 'last_name': 'Mylastname', 'first_name': 'Myfirstname'}
# last_name and first_name are not required; username and password are required (for admin password is not required)z
# Returns None if everything is OK, str (error text) in other cases.
def populate_users(admin=None, manager=None, service=None):
    if admin is not None:
        if not isinstance(admin, dict):
            return 'Wrong administrator format'
        if 'username' not in admin or not isinstance(admin['username'], str):
            return 'Administator username is required'
        if 'last_name' not in admin:
            admin['last_name'] = 'Lastname'
        if 'first_name' not in manager:
            admin['first_name'] = 'Firstname'
        try:
            user = User.objects.get(username=admin['username'])
            Extended.objects.create(
                last_name=admin['last_name'],
                first_name=admin['first_name'],
                role=USER_ROLES[1][0],
                user=user
            )
        except ObjectDoesNotExist:
            return 'Administrator with specified username does not exist'
    if manager is not None:
        if not isinstance(manager, dict):
            return 'Wrong manager format'
        if 'password' not in manager or not isinstance(manager['password'], str):
            return 'Manager password is required'
        if 'username' not in manager or not isinstance(manager['username'], str):
            return 'Manager username is required'
        if 'last_name' not in manager:
            manager['last_name'] = 'Lastname'
        if 'first_name' not in manager:
            manager['first_name'] = 'Firstname'
        try:
            User.objects.get(username=manager['username'])
            return 'Manager with specified username already exists'
        except ObjectDoesNotExist:
            newuser = User.objects.create(username=manager['username'])
            newuser.set_password(manager['password'])
            newuser.save()
            Extended.objects.create(
                last_name=manager['last_name'],
                first_name=manager['first_name'],
                role=USER_ROLES[2][0],
                user=newuser
            )
    if service is not None:
        if not isinstance(service, dict):
            return 'Wrong service format'
        if 'password' not in service or not isinstance(service['password'], str):
            return 'Service password is required'
        if 'username' not in service or not isinstance(service['username'], str):
            return 'Service username is required'
        if 'last_name' not in service:
            service['last_name'] = 'Lastname'
        if 'first_name' not in service:
            service['first_name'] = 'Firstname'
        try:
            User.objects.get(username=service['username'])
            return 'Service with specified username already exists'
        except ObjectDoesNotExist:
            newuser = User.objects.create(username=service['username'])
            newuser.set_password(service['password'])
            newuser.save()
            Extended.objects.create(
                last_name=service['last_name'],
                first_name=service['first_name'],
                role=USER_ROLES[4][0],
                user=newuser
            )
    return None<|MERGE_RESOLUTION|>--- conflicted
+++ resolved
@@ -267,7 +267,6 @@
                         or not isinstance(data['is_modifiable'], bool):
                     print_err('Wrong unknown mark data: %s' % fname)
                     continue
-<<<<<<< HEAD
                 try:
                     MarkUnknown.objects.get(
                         type=data['class'],
@@ -290,47 +289,6 @@
                     }
                     if len(data['link']) > 0:
                         create_args['link'] = data['link']
-=======
-                if component == 'ALL':
-                    for component in Component.objects.all():
-                        try:
-                            MarkUnknown.objects.get(
-                                type=data['type'],
-                                component=component,
-                                function=data['function'],
-                                problem_pattern=data['pattern']
-                            )
-                            continue
-                        except ObjectDoesNotExist:
-                            create_args = {
-                                'identifier': hashlib.md5(
-                                    now().strftime("%Y%m%d%H%M%S%f%z").encode('utf8')
-                                ).hexdigest(),
-                                'component': component,
-                                'type': data['type'],
-                                'author': self.manager,
-                                'status': data['status'],
-                                'is_modifiable': data['is_modifiable'],
-                                'function': data['function'],
-                                'problem_pattern': data['pattern'],
-                                'description': data['description']
-                            }
-                            if len(data['link']) > 0:
-                                create_args['link'] = data['link']
-                            try:
-                                mark = MarkUnknown.objects.create(**create_args)
-                            except Exception as e:
-                                print_err(e)
-                                continue
-                            MarkUnknownHistory.objects.create(
-                                mark=mark, version=mark.version, author=mark.author, status=mark.status,
-                                function=mark.function, problem_pattern=mark.problem_pattern, link=mark.link,
-                                change_date=mark.change_date, description=mark.description, comment=''
-                            )
-                            ConnectMarkWithReports(mark)
-                            self.changes['marks'] = True
-                else:
->>>>>>> 3da8667a
                     try:
                         mark = MarkUnknown.objects.create(**create_args)
                     except Exception as e:
