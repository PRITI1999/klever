--- conflicted
+++ resolved
@@ -183,17 +183,6 @@
     ('CANCELLED', _('Cancelled'))
 )
 
-<<<<<<< HEAD
-=======
-MARKS_COMPARE_ATTRS = {
-    JOB_CLASSES[0][0]: ['Rule specification', 'Verification object'],
-    JOB_CLASSES[1][0]: ['Rule specification', 'Verification object'],
-}
-
-
-JOBS_COMPARE_ATTRS = ['Verification object', 'Rule specification']
-
->>>>>>> 80bae96b
 KLEVER_CORE_PARALLELISM = (
     ('sequential', _('Sequentially')),
     ('slow', _('Slowly')),
