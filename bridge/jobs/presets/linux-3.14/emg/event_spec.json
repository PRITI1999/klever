{
  "kernel model": {
    "usb_reset_device": {
      "labels": {},
      "process": "[@usb_reset]",
      "actions": {
        "usb_reset": {
          "parameters": []
        }
      }
    },
    "usb_register_driver": {
      "labels": {
        "usb_driver": {
          "container": true,
          "parameter": true,
          "interface": ["usb.usb_driver"]
        }
      },
      "process": "<assign>.[register] | <none>",
      "actions": {
        "register": {
          "parameters": [
            "%usb_driver%"
          ]
        },
        "assign": {
          "condition": ["$res == 0"],
          "statements": [
            "%usb_driver% = $arg1;"
          ]
        },
        "none": {
          "condition": ["$res != 0"]
        }
      }
    },
    "usb_deregister": {
      "labels": {
        "usb_driver": {
          "container": true,
          "parameter": true,
          "interface": ["usb.usb_driver"]
        }
      },
      "process": "<assign>.[deregister]",
      "actions": {
        "deregister": {
          "parameters": [
            "%usb_driver%"
          ]
        },
        "assign": {
          "statements": [
            "%usb_driver% = $arg1;"
          ]
        }
      }
    },
    "alloc_etherdev_mqs": {
      "labels": {
        "netdev": {
          "container": true,
          "pointer": true,
          "interface": ["net.net_device"]
        }
      },
      "process": "<alloc>.<success> | <fail>",
      "actions": {
        "alloc": {
          "statements": [
            "%netdev% = $ALLOC(%netdev%);"
          ]
        },
        "success": {
          "statements": [
            "return %netdev%;"
          ]
        },
        "fail":{
           "statements": [
            "return 0;"
          ]
        }
      }
    },
    "free_netdev": {
      "labels": {
        "netdev": {
          "container": true,
          "parameter": true,
          "interface": ["net.net_device"]
        }
      },
      "process": "<free>",
      "actions": {
        "free": {
          "statements": [
            "%netdev% = $arg1;",
            "$FREE(%netdev%);"
          ]
        }
      }
    },
    "register_netdev": {
      "labels": {
        "netdev": {
          "container": true,
          "parameter": true,
          "interface": ["net.net_device"]
        }
      },
      "process": "<assign>.[open].(ret_open).[register] | <none>",
      "actions": {
        "open": {
          "callback": "%netdev.net_device_ops.open%",
          "parameters": [
            "%netdev%"
          ]
        },
        "ret_open": {
          "callback": "%netdev.net_device_ops.open%"
        },
        "register": {
          "parameters": [
            "%netdev%"
          ]
        },
        "none": {
          "condition": ["$res != 0"]
        },
        "assign": {
          "condition": ["$res == 0"],
          "statements": [
            "%netdev% = $arg1;"
          ]
        }
      }
    },
    "unregister_netdev": {
      "labels": {
        "netdev": {
          "container": true,
          "parameter": true,
          "interface": ["net.net_device"]
        }
      },
      "process": "<assign>.[stop].(ret_stop).[deregister]",
      "actions": {
        "stop": {
          "callback": "%netdev.net_device_ops.stop%",
          "parameters": [
            "%netdev%"
          ]
        },
        "ret_stop": {
          "callback": "%netdev.net_device_ops.stop%"
        },
        "deregister": {
          "parameters": [
            "%netdev%"
          ]
        },
        "assign": {
          "statements": [
            "%netdev% = $arg1;"
          ]
        }
      }
    },
    "__platform_driver_register": {
      "labels": {
        "platform_driver": {
          "container": true,
          "parameter": true,
          "interface": ["platform.platform_driver"]
        }
      },
      "process": "<assign>.[register] | <none>",
      "actions": {
        "register": {
          "parameters": [
            "%platform_driver%"
          ]
        },
        "none": {
          "condition": ["$res != 0"]
        },
        "assign": {
          "condition": ["$res == 0"],
          "statements": [
            "%platform_driver% = $arg1;"
          ]
        }
      }
    },
    "platform_driver_probe": {
      "labels": {
        "platform_driver": {
          "container": true,
          "parameter": true,
          "interface": ["platform.platform_driver"]
        },
        "probe": {
          "callback": true,
          "parameter": true,
          "interface": ["platform.probe"]
        }
      },
      "process": "<assign>.[register] | <none>",
      "actions": {
        "register": {
          "parameters": [
            "%platform_driver%"
          ]
        },
        "none": {
          "condition": ["$res != 0"]
        },
        "assign": {
          "condition": ["$res == 0"],
          "statements": [
            "%platform_driver% = $arg1;",
            "%probe% = $arg2;",
            "%platform_driver.probe%=%probe%;"
          ]
        }
      }
    },
    "platform_driver_unregister": {
      "labels": {
        "platform_driver": {
          "container": true,
          "parameter": true,
          "interface": ["platform.platform_driver"]
        }
      },
      "process": "<assign>.[deregister]",
      "actions": {
        "deregister": {
          "parameters": [
            "%platform_driver%"
          ]
        },
        "assign": {
          "statements": [
            "%platform_driver% = $arg1;"
          ]
        }
      }
    },
    "mod_timer,mod_timer_pinned,mod_timer_pending": {
      "labels": {
        "timer_list": {
          "container": true,
          "parameter": true,
          "interface": ["timer.platform_driver"]
        }
      },
      "process": "<assign>.[instance_register] | <none>",
      "actions": {
        "instance_register": {
          "parameters": [
            "%timer_list%"
          ]
        },
        "none": {
          "condition": ["$res != 0"]
        },
        "assign": {
          "condition": ["$res == 0"],
          "statements": [
            "%timer_list% = $arg1;"
          ]
        }
      }
    },
    "setup_timer, setup_timer_on_stack": {
      "labels": {
        "timer_list": {
          "container": true,
          "parameter": true,
          "interface": ["timer.timer_list"]
        },
        "data": {
          "resource": true,
          "parameter": true,
          "interface": ["timer.data"]
        },
        "function": {
          "callback": true,
          "parameter": true,
          "interface": ["timer.callback"]
        }
      },
      "process": "<assign>.[instance_register] | <none>",
      "actions": {
        "instance_register": {
          "parameters": [
            "%timer_list%"
          ]
        },
        "none": {
          "condition": ["$res != 0"]
        },
        "assign": {
          "condition": ["$res == 0"],
          "statements": [
            "%timer_list% = $arg1;",
            "%function% = $arg2",
            "%data% = $arg3",
            "%timer_list.data%=%data%;",
            "%timer_list.function%=%function%;"
          ]
        }
      }
    },
    "del_timer, try_to_del_timer_sync, del_timer_sync": {
      "labels": {
        "timer_list": {
          "container": true,
          "parameter": true,
          "interface": ["timer.timer_list"]
        }
      },
      "process": "<assign>.[instance_deregister]",
      "actions": {
        "instance_deregister": {
          "parameters": [
            "%timer_list%"
          ]
        },
        "assign": {
          "statements": [
            "%timer_list% = $arg1;"
          ]
        }
      }
    },
    "request_threaded_irq": {
      "labels": {
        "thread": {
          "callback": true,
          "interface": ["interrupt.thread"],
          "parameter": true
        },
        "callback": {
          "callback": true,
          "interface": ["interrupt.handler"],
          "parameter": true
        },
        "line": {
          "resource": true,
          "interface": ["interrupt.line"],
          "parameter": true
        },
        "data": {
          "resource": true,
          "interface": ["interrupt.data"],
          "parameter": true
        }
      },
      "process": "<assign>.[irq_register] | <none>",
      "actions": {
        "irq_register": {
          "parameters": [
            "%line%",
            "%callback%",
            "%thread%",
            "%data%"
          ]
        },
        "none": {
          "condition": ["$res != 0"]
        },
        "assign": {
          "condition": ["$res == 0"],
          "statements": [
            "%line% = $arg1;",
            "%callback% = $arg2;",
            "%thread% = $arg3;",
            "%data% = $arg6;"
          ]
        }
      }
    },
    "request_irq": {
      "labels": {
        "thread": {
          "callback": true,
          "interface": ["interrupt.thread"]
        },
        "callback": {
          "callback": true,
          "interface": ["interrupt.handler"],
          "parameter": true
        },
        "line": {
          "resource": true,
          "interface": ["interrupt.line"],
          "parameter": true
        },
        "data": {
          "resource": true,
          "interface": ["interrupt.data"],
          "parameter": true
        }
      },
      "process": "<assign>.[irq_register] | <none>",
      "actions": {
        "irq_register": {
          "parameters": [
            "%line%",
            "%callback%",
            "%thread%",
            "%data%"
          ]
        },
        "none": {
          "condition": ["$res != 0"]
        },
        "assign": {
          "condition": ["$res == 0"],
          "statements": [
            "%line% = $arg1;",
            "%callback% = $arg2;",
            "%thread% = 0;",
            "%data% = $arg5;"
          ]
        }
      }
    },
    "free_irq": {
      "labels": {
        "line": {
          "resource": true,
          "interface": ["interrupt.line"],
          "parameter": true
        }
      },
      "process": "<assign>.[irq_deregister]",
      "actions": {
        "irq_deregister": {
          "parameters": [
            "%line%"
          ]
        },
        "assign": {
          "statements": [
            "%line% = $arg1;"
          ]
        }
      }
    }
  },
  "environment processes": {
    "dummy_factory": {
      "labels": {
        "container": {
          "container": true
        },
        "k": {
          "signature": "int a",
          "value": "2"
        }
      },
      "process": "(!register).[instance_register[%k%]].[instance_deregister[%k%]].(deregister)",
      "actions": {
        "register": {
          "parameters": [
            "%container%"
          ]
        },
        "deregister": {
          "condition": ["%container% == $ARG1"],
          "parameters": [
            "%container%"
          ]
        },
        "instance_register": {
          "parameters": [
            "%container%"
          ]
        },
        "instance_deregister": {
          "parameters": [
            "%container%"
          ]
        }
      }
    },
    "usb_instance": {
      "labels": {
        "container": {
          "container": true,
          "interface": ["usb.usb_driver"]
        },
        "resource": {
          "resource": true
        },
        "reset_flag": {
          "signature": "bool a",
          "value": "false"
        },
        "probe_retval": {
          "signature": "int a"
        },
        "callback": {
          "callback": true
        }
      },
<<<<<<< HEAD
      "process": "(!instance_register).<alloc>.[probe].(ret_probe).(<probe_success>.((usb_reset).[pre].(ret_pre).[post].(ret_post) | [suspend].(ret_suspend).[resume].(ret_resume) | <null>).[release].(ret_release) | <failed_probe>).<free>.(instance_deregister)",
=======
      "process": "(!instance_register).<alloc>.<init>.[probe].(ret_probe).(<probe_success>.[callback].((usb_reset).[pre].(ret_pre).[post].(ret_post) | [suspend].(ret_suspend).[resume].(ret_resume) | <null>).[release].(ret_release) | <failed_probe>).<free>.(instance_deregister)",
>>>>>>> ae8555ec
      "actions": {
        "instance_register": {
          "parameters": [
            "%container%"
          ]
        },
        "instance_deregister": {
          "condition": ["%container% == $ARG1"],
          "parameters": [
            "%container%"
          ]
        },
        "alloc": {
          "statements": [
            "%resource% = $ALLOC(%resource%);"
          ]
        },
        "free": {
          "statements": [
            "$FREE(%resource%);"
          ]
        },
        "callback": {
          "callback": "%callback%",
          "parameters": [
            "%resource%"
          ]
        },
        "probe": {
          "callback": "%container.probe%",
          "parameters": [
            "%resource%"
          ]
        },
        "ret_probe": {
          "callback": "%container.probe%",
          "callback return value": "%probe_retval%"
        },
        "release": {
          "callback": "%container.release%",
          "parameters": [
            "%resource%"
          ]
        },
        "suspend": {
          "callback": "%container.suspend%",
          "parameters": [
            "%resource%"
          ]
        },
        "ret_suspend": {
          "callback": "%container.suspend%"
        },
        "resume": {
          "callback": "%container.resume%",
          "parameters": [
            "%resource%"
          ]
        },
        "ret_resume": {
          "callback": "%container.resume%"
        },
        "ret_release": {
          "callback": "%container.release%"
        },
        "pre": {
          "callback": "%container.pre%",
          "parameters": ["%resource%"]
        },
        "ret_pre": {
          "callback": "%container.pre%"
        },
        "post": {
          "callback": "%container.post%",
          "parameters": ["%resource%"]
        },
        "ret_post": {
          "callback": "%container.post%"
        },
        "usb_reset": {},
        "probe_success": {
          "condition": ["%probe_retval% == 0"]
        },
        "failed_probe": {
          "condition": ["%probe_retval% != 0"]
        },
        "null": {}
      }
    },
    "platform_instance": {
      "labels": {
        "container": {
          "container": true
        },
        "resource": {
          "resource": true
        },
        "callback": {
          "callback": true
        },
        "probed": {
          "signature": "int a",
          "value": "1"
        },
        "suspended": {
          "signature": "int a"
        }
      },
      "process": "(!register).<init>.{call}",
      "actions": {
        "call": {
          "process": "[callback].{call} | <positive_probe>.[release].<after_release>.{call} |  <positive_probe>.[suspend].(ret_suspend).(<suspended>.[resume].(ret_resume) | <not_suspended>).{call} | <negative_probe>.(<free>.(deregister) | [probe].(ret_probe).{call})"
        },
        "register": {
          "parameters": [
            "%container%"
          ]
        },
        "deregister": {
          "parameters": [
            "%container%"
          ]
        },
        "callback": {
          "callback": "%callback%",
          "parameters": [
            "%resource%"
          ]
        },
        "release": {
          "callback": "%container.release%",
          "parameters": [
            "%resource%"
          ]
        },
        "probe": {
          "callback": "%container.probe%",
          "parameters": [
            "%resource%"
          ]
        },
        "ret_probe": {
          "callback": "%container.probe%",
          "callback return value": "%probed%"
        },
        "suspend": {
          "callback": "%container.suspend%",
          "parameters": [
            "%resource%"
          ]
        },
        "ret_suspend": {
          "callback": "%container.suspend%",
          "callback return value": "%suspended%"
        },
        "resume": {
          "callback": "%container.resume%",
          "parameters": [
            "%resource%"
          ]
        },
        "ret_resume": {
          "callback": "%container.resume%"
        },
        "init": {
          "statements": [
            "%resource% = $ALLOC(%resource%);"
          ]
        },
        "free": {
          "statements": [
            "$FREE(%resource%);"
          ]
        },
        "after_release": {
          "statements": [
            "%probed% = 1;"
          ]
        },
        "positive_probe": {
          "condition": ["%probed% == 0"]
        },
        "negative_probe": {
          "condition": ["%probed% != 0"]
        },
        "suspended": {
          "condition": ["%suspended% == 0"]
        },
        "not_suspended": {
          "condition": ["%suspended% != 0"]
        }
      }
    },
    "io_instance": {
      "labels": {
        "container": {
          "container": true
        },
        "resource": {
          "resource": true
        },
        "callback": {
          "callback": true
        },
        "probed": {
          "signature": "int a",
          "value": "1"
        }
      },
      "process": "(!register).<init>.{call}",
      "actions": {
        "call": {
          "process": "[callback].{call} | <positive_probe>.[release].<after_release>.{call} | <negative_probe>.(<free>.(deregister) | [probe].(ret_probe).{call})"
        },
        "register": {
          "parameters": [
            "%container%"
          ]
        },
        "deregister": {
          "parameters": [
            "%container%"
          ]
        },
        "callback": {
          "callback": "%callback%",
          "parameters": [
            "%resource%"
          ]
        },
        "release": {
          "callback": "%container.release%",
          "parameters": [
            "%resource%"
          ]
        },
        "probe": {
          "callback": "%container.probe%",
          "parameters": [
            "%resource%"
          ]
        },
        "ret_probe": {
          "callback": "%container.probe%",
          "callback return value": "%probed%"
        },
        "init": {
          "statements": [
            "%resource% = $ALLOC(%resource%);"
          ]
        },
        "free": {
          "statements": [
            "$FREE(%resource%);"
          ]
        },
        "after_release": {
          "statements": [
            "%probed% = 1;"
          ]
        },
        "positive_probe": {
          "condition": ["%probed% == 0"]
        },
        "negative_probe": {
          "condition": ["%probed% != 0"]
        }
      }
    },
    "dummy_resourceless_instance": {
      "labels": {
        "container": {
          "container": true,
          "resource": true
        },
        "callback": {
          "callback": true
        }
      },
      "process": "(!register).{call}",
      "actions": {
        "call": {
          "process": "[callback].(ret_callback).{call} | (deregister)"
        },
        "register": {
          "parameters": [
            "%container%"
          ]
        },
        "deregister": {
          "condition": ["%container% == $ARG1"],
          "parameters": [
            "%container%"
          ]
        },
        "callback": {
          "callback": "%callback%",
          "parameters": [
            "%container%"
          ]
        },
        "ret_callback": {
          "callback": "%callback%"
        }
      }
    },
    "dummy_instance": {
      "labels": {
        "container": {
          "container": true
        },
        "resource": {
          "resource": true
        },
        "callback": {
          "callback": true
        }
      },
      "process": "(!register).<init>.{call}",
      "actions": {
        "call": {
          "process": "[callback].(ret_callback).{call} | <free>.(deregister)"
        },
        "register": {
          "parameters": [
            "%container%"
          ]
        },
        "deregister": {
          "condition": ["%container% == $ARG1"],
          "parameters": [
            "%container%"
          ]
        },
        "callback": {
          "callback": "%callback%",
          "parameters": [
            "%resource%"
          ]
        },
        "ret_callback": {
          "callback": "%callback%"
        },
        "init": {
          "statements": [
            "%resource% = $ALLOC(%resource%);"
          ]
        },
        "free": {
          "statements": [
            "$FREE(%resource%);"
          ]
        }
      }
    },
    "timer_instance": {
      "labels": {
        "container": {
          "container": true,
          "interface": ["timer.timer_list"]
        }
      },
      "process": "(!instance_register).[callback].(ret_callback).(instance_deregister)",
      "actions": {
        "instance_register": {
          "parameters": [
            "%container%"
          ]
        },
        "instance_deregister": {
          "condition": ["%container% == $ARG1"],
          "parameters": [
            "%container%"
          ]
        },
        "callback": {
          "callback": "%container.handler%",
          "parameters": [
            "%container.data%"
          ]
        },
        "ret_callback": {
          "callback": "%container.handler%"
        }
      }
    },
    "interrupt_instance": {
      "labels": {
        "thread": {
          "callback": true,
          "interface": ["interrupt.thread"]
        },
        "callback": {
          "callback": true,
          "interface": ["interrupt.handler"]
        },
        "line": {
          "resource": true,
          "interface": ["interrupt.line"]
        },
        "data": {
          "resource": true,
          "interface": ["interrupt.data"]
        },
        "ret_val": {
          "signature": "int a"
        }
      },
      "process": "(!irq_register).[handler].(ret_handler).(<need_thread>.[thread].(ret_thread) | <handled>).(irq_deregister)",
      "actions": {
        "irq_register": {
           "parameters": [
             "%line%",
             "%callback%",
             "%thread%",
             "%data%"
           ]
        },
        "irq_deregister": {
          "condition": ["%line% == $ARG1"],
          "parameters": [
            "%line%"
          ]
        },
        "handler": {
          "callback": "%callback%",
          "parameters": [
            "%line%",
            "%data%"
          ]
        },
        "ret_handler": {
          "callback": "%callback%",
          "callback return value": "%ret_val%"
        },
        "thread": {
          "callback": "%thread%",
          "parameters": [
            "%line%",
            "%data%"
          ]
        },
        "ret_thread": {
          "callback": "%thread%"
        },
        "need_thread": {
          "condition": ["%ret_val% == IRQ_WAKE_THREAD"]
        },
        "handled": {
          "condition": ["%ret_val% != IRQ_WAKE_THREAD"]
        }
      }
    }
  }
}<|MERGE_RESOLUTION|>--- conflicted
+++ resolved
@@ -509,11 +509,7 @@
           "callback": true
         }
       },
-<<<<<<< HEAD
       "process": "(!instance_register).<alloc>.[probe].(ret_probe).(<probe_success>.((usb_reset).[pre].(ret_pre).[post].(ret_post) | [suspend].(ret_suspend).[resume].(ret_resume) | <null>).[release].(ret_release) | <failed_probe>).<free>.(instance_deregister)",
-=======
-      "process": "(!instance_register).<alloc>.<init>.[probe].(ret_probe).(<probe_success>.[callback].((usb_reset).[pre].(ret_pre).[post].(ret_post) | [suspend].(ret_suspend).[resume].(ret_resume) | <null>).[release].(ret_release) | <failed_probe>).<free>.(instance_deregister)",
->>>>>>> ae8555ec
       "actions": {
         "instance_register": {
           "parameters": [
