{
  "templates": {
    "Empty": {
      "description": "...",
      "plugins": ["Weaver"]
    },
    "Linux kernel modules": {
      "description": "...",
      "plugins": [
        {
          "SA": {
            "template aspect": "linux/emg/source_analysis.aspect.tmpl",
            "max arguments number": 30,
            "remove only inline functions": false,
            "keep macros": [
              "module_init",
              "early_initcall",
              "pure_initcall",
              "core_initcall",
              "core_initcall_sync",
              "postcore_initcall",
              "postcore_initcall_sync",
              "arch_initcall",
              "arch_initcall_sync",
              "subsys_initcall",
              "subsys_initcall_sync",
              "fs_initcall",
              "fs_initcall_sync",
              "rootfs_initcall",
              "device_initcall",
              "device_initcall_sync",
              "late_initcall",
              "late_initcall_sync",
              "console_initcall",
              "security_initcall",
              "module_exit",
              "EXPORT_SYMBOL"
            ]
          }
        },
        {
          "EMG": {
            "specifications directory": "linux/",
            "entry point": "main",
            "initialize rules": true,
            "check final state": true,
            "source analysis": {
              "callstack deep search": 3
            },
            "intermediate model options": [
              {
                "linuxModule": {
                  "dump instances": false,
                  "convert statics to globals": true,
                  "add registration guards": true,
                  "ignore missed callbacks": true,
                  "delete unregistered processes": true,
                  "implicit callback calls": true,
                  "generate new resource interfaces": false,
                  "roles map file": "linux/emg/roles match.json",
                  "callback comment": "Invoke callback {0} from {1}.",
                  "action comments": {
                    "dispatch": {
                      "register": "Register {} callbacks.",
                      "instance_register": "Register {} callbacks.",
                      "deregister": "Deregister {} callbacks.",
                      "instance_deregister": "Deregister {} callbacks.",
                      "irq_register": "Register {} interrupt handler.",
                      "irq_deregister": "Deregister {} interrupt handler."
                    },
                    "receive": {
                      "register": "Begin {} callbacks invocations scenario.",
                      "instance_register": "Begin {} callbacks invocations scenario.",
                      "deregister": "Finish {} callbacks invocations scenario.",
                      "instance_deregister": "Finish {} callbacks invocations scenario."
                    }
                  }
                }
              },
              {
                "linuxInsmod": {
                  "init": "module_init",
                  "exit": "module_exit",
                  "kernel_initialization": [
                    "early_initcall",
                    "pure_initcall",
                    "core_initcall",
                    "core_initcall_sync",
                    "postcore_initcall",
                    "postcore_initcall_sync",
                    "arch_initcall",
                    "arch_initcall_sync",
                    "subsys_initcall",
                    "subsys_initcall_sync",
                    "fs_initcall",
                    "fs_initcall_sync",
                    "rootfs_initcall",
                    "device_initcall",
                    "device_initcall_sync",
                    "late_initcall",
                    "late_initcall_sync",
                    "console_initcall",
                    "security_initcall"
                  ],
                  "kernel": false
                }
              }
            ],
            "translation options": {
<<<<<<< HEAD
              "debug output": false,
              "self parallel processes": false,
              "self parallel model": false,
              "always sequential processes": ["linux/initialization"],
=======
              "initialize rules": true,
              "check final state": true,
              "dump automata graphs": false,
              "implicit callback calls": true,
>>>>>>> dd5484e1
              "direct control functions calls": true,
              "nested automata": true,
              "allocate with sizeof": true,
              "allocate external": false,
              "environment model file": "environment_model.c",
              "code additional aspects": [],
              "additional headers": [
                "linux/ldv/common.h",
                "linux/ldv/err.h",
                "verifier/common.h",
                "verifier/gcc.h",
                "verifier/nondet.h",
                "verifier/memory.h",
                "verifier/thread.h"
              ]
            }
          }
        },
        {
          "RSG": {
            "common sets model": "counter",
            "common models": {
              "linux/drivers/base/dd.c": {"headers": ["linux/device.h"]},
              "linux/drivers/spi.c": {"headers": ["linux/spi/spi.h"]},
              "linux/mm/slab.c": {},
              "linux/err.c": {},
              "linux/ldv/common.c": {
                "headers": {
                  "Linux 3.14 (base)": [
                    "linux/user_namespace.h",
                    "linux/tty.h",
                    "linux/tty_driver.h",
                    "linux/usb.h",
                    "linux/usb/serial.h",
                    "linux/platform_device.h",
                    "linux/netdevice.h",
                    "linux/net.h",
                    "linux/timer.h",
                    "linux/interrupt.h",
                    "linux/seq_file.h",
                    "linux/i2c.h",
                    "linux/mod_devicetable.h",
                    "linux/device.h",
                    "linux/pm.h",
                    "linux/fs.h",
                    "linux/rtnetlink.h",
                    "net/mac80211.h",
                    "linux/iio/iio.h",
                    "linux/iio/triggered_buffer.h",
                    "linux/cdev.h",
                    "linux/miscdevice.h",
                    "linux/pci.h",
                    "linux/rtc.h",
                    "scsi/scsi_host.h",
                    "linux/pagemap.h",
                    "linux/poll.h",
                    "linux/blkdev.h",
                    "target/target_core_base.h",
                    "target/target_core_backend.h"
                  ],
                  "Linux 3.5": {
                    "exclude": ["linux/iio/triggered_buffer.h"]
                  },
                  "Linux 3.2": {
                    "exclude": [
                      "linux/iio/iio.h",
                      "linux/iio/triggered_buffer.h",
                      "target/target_core_backend.h"
                    ]
                  },
                  "Linux 2.6.33": {
                    "exclude": [
                      "linux/iio/iio.h",
                      "linux/iio/triggered_buffer.h",
                      "target/target_core_base.h",
                      "target/target_core_backend.h"
                    ]
                  },
                  "Linux 4.6.7": {
                    "exclude": [
                      "linux/poll.h"
                    ]
                  }
                }
              },
              "verifier/gcc.c": {},
              "verifier/nondet.c": {},
              "verifier/memory.c": {}
            }
          }
        },
        "Weaver",
        {
          "FVTP": {
            "merge source files": true,
            "verifier profile": "reachability",
            "verifier": {
              "name": "CPAchecker",
              "version": "trunk:27946"
            },
            "result processing": {
              "coverage": "lightweight"
            }
          }
        }
      ]
    },
    "Argument signatures for Linux kernel modules": {
      "description": "...",
      "template": "Linux kernel modules",
      "plugins": [
        "SA",
        "EMG",
        {
          "ASE": {"algorithm": "COMPLEX_ID"}
        },
        "TR",
        "RSG",
        "Weaver",
        "FVTP"
      ]
    }
  },
  "rule specifications": {
    "empty": {
      "description": "...",
      "template": "Empty"
    },
    "test": {
      "description": "...",
      "template": "Linux kernel modules",
      "RSG": {"models": {"ldv-test.c": {"bug kinds": []}}}
    },
    "generic:memory": {
      "description": "Generic memory safety",
      "template": "Linux kernel modules",
      "EMG" : {
        "specifications directory": "linux/",
        "entry point": "main",
        "initialize rules": true,
        "check final state": true,
        "source analysis": {
          "callstack deep search": 3
        },
        "intermediate model options": [
          {
            "linuxModule": {
              "dump instances": false,
              "convert statics to globals": true,
              "add registration guards": true,
              "ignore missed callbacks": true,
              "delete unregistered processes": true,
              "implicit callback calls": true,
              "generate new resource interfaces": false,
              "roles map file": "linux/emg/roles match.json",
              "callback comment": "Invoke callback {0} from {1}.",
              "action comments": {
                "dispatch": {
                  "register": "Register {} callbacks.",
                  "instance_register": "Register {} callbacks.",
                  "deregister": "Deregister {} callbacks.",
                  "instance_deregister": "Deregister {} callbacks.",
                  "irq_register": "Register {} interrupt handler.",
                  "irq_deregister": "Deregister {} interrupt handler."
                },
                "receive": {
                  "register": "Begin {} callbacks invocations scenario.",
                  "instance_register": "Begin {} callbacks invocations scenario.",
                  "deregister": "Finish {} callbacks invocations scenario.",
                  "instance_deregister": "Finish {} callbacks invocations scenario."
                }
              }
            }
          },
          {
            "linuxInsmod": {
              "init": "module_init",
              "exit": "module_exit",
              "kernel_initialization": [
                "early_initcall",
                "pure_initcall",
                "core_initcall",
                "core_initcall_sync",
                "postcore_initcall",
                "postcore_initcall_sync",
                "arch_initcall",
                "arch_initcall_sync",
                "subsys_initcall",
                "subsys_initcall_sync",
                "fs_initcall",
                "fs_initcall_sync",
                "rootfs_initcall",
                "device_initcall",
                "device_initcall_sync",
                "late_initcall",
                "late_initcall_sync",
                "console_initcall",
                "security_initcall"
              ],
              "kernel": false
            }
          }
        ],
        "translation options": {
<<<<<<< HEAD
          "debug output": false,
          "self parallel processes": false,
          "self parallel model": false,
          "always sequential processes": ["linux/initialization"],
=======
          "initialize rules": true,
          "check final state": true,
          "dump automata graphs": false,
>>>>>>> dd5484e1
          "direct control functions calls": true,
          "nested automata": true,
          "allocate with sizeof": true,
          "allocate external": true,
          "environment model file": "environment_model.c",
          "code additional aspects": [],
          "additional headers": [
            "linux/user_namespace.h",
            "linux/ldv/common.h",
            "linux/ldv/err.h",
            "verifier/common.h",
            "verifier/gcc.h",
            "verifier/nondet.h",
            "verifier/memory.h",
            "verifier/thread.h"
          ]
        }
      },
      "RSG": {"models": {"generic/memory.c": {}}},
      "FVTP": {
        "verifier profile": "memory checking Linux64",
        "verifier": {
          "name": "CPAchecker",
          "version": "trunk:27946"
        }
      }
    },
    "linux:empty": {
      "description": "...",
      "template": "Linux kernel modules"
    },
    "linux:emg:test": {
      "description": "Rule specification intended for testing environment model specifications and generator",
      "template": "Linux kernel modules",
      "RSG": {"models": {"linux/emg/test_model.c": {"bug kinds": ["linux:emg:test"]}}}
    },
    "linux:alloc:irq": {
      "description": "...",
      "template": "Linux kernel modules",
      "RSG": {"models": {"linux/alloc/irq.c": {"bug kinds": [
          "linux:alloc:irq::wrong flags",
          "linux:alloc:irq::nonatomic"
        ]}
      }}
    },
    "linux:alloc:spinlock": {
      "description": "...",
      "template": "Argument signatures for Linux kernel modules",
      "ASE": {"request aspects": {"linux/kernel/locking/spinlock.request.aspect": {}}},
      "TR": {"templates": {
        "linux/kernel/locking/spinlock.c.tmpl": {},
        "linux/kernel/locking/spinlock.aspect.tmpl": {}
      }},
      "RSG": {"models": {
        "$linux/kernel/locking/spinlock.c": {"sets model": "flag"},
        "linux/alloc/spinlock.c": {"bug kinds": [
          "linux:alloc:spinlock::wrong flags",
          "linux:alloc:spinlock::nonatomic"
        ]}
      }}
    },
    "linux:alloc:usb lock": {
      "description": "...",
      "template": "Linux kernel modules",
      "RSG": {"models": {"linux/alloc/usb lock.c": {"bug kinds": [
        "linux:alloc:usb lock::wrong flags",
        "linux:alloc:usb lock::nonatomic"
      ]}}}
    },
    "linux:arch:io": {
      "description": "...",
      "template": "Linux kernel modules",
      "RSG": {"models": {"linux/arch/io.c": {"bug kinds": [
        "linux:arch:io::less initial decrement",
        "linux:arch:io::more initial at exit"
      ]}}}
    },
    "linux:block:genhd": {
      "description": "...",
      "template": "Linux kernel modules",
      "RSG": {"models": {"linux/block/genhd.c": {"bug kinds": [
        "linux:block:genhd::double allocation",
        "linux:block:genhd::use before allocation",
        "linux:block:genhd::delete before add",
        "linux:block:genhd::free before allocation",
        "linux:block:genhd::more initial at exit"
      ]}}}
    },
    "linux:block:queue": {
      "description": "...",
      "template": "Linux kernel modules",
      "RSG": {"models": {"linux/block/queue.c": {"bug kinds": [
        "linux:block:queue::double allocation",
        "linux:block:queue::use before allocation",
        "linux:block:queue::more initial at exit"
      ]}}}
    },
    "linux:block:request": {
      "description": "...",
      "template": "Linux kernel modules",
      "RSG": {"models": {"linux/block/request.c": {"bug kinds": [
        "linux:block:request::double get",
        "linux:block:request::double put",
        "linux:block:request::get at exit"
      ]}}}
    },
    "linux:drivers:base:class": {
      "description": "...",
      "template": "Linux kernel modules",
      "RSG": {"models": {"linux/drivers/base/class.c": {"bug kinds": [
        "linux:drivers:base:class::double registration",
        "linux:drivers:base:class::double deregistration",
        "linux:drivers:base:class::registered at exit"
      ]}}}
    },
    "linux:drivers:base:dma-mapping": {
      "description": "...",
      "template": "Linux kernel modules",
      "RSG": {"models": {"linux/drivers/base/dma-mapping.c": { "bug kinds": [
        "linux:drivers:base:dma-mapping::check before map",
        "linux:drivers:base:dma-mapping::unchecked",
        "linux:drivers:base:dma-mapping::unchecked at exit"
      ]}}}
    },
    "linux:drivers:clk1": {
      "description": "...",
      "template": "Argument signatures for Linux kernel modules",
      "ASE": {"request aspects": {"linux/drivers/clk1.request.aspect": {}}},
      "TR": {"templates": [
        "linux/drivers/clk1.c.tmpl",
        "linux/drivers/clk1.aspect.tmpl"
      ]},
      "RSG": {"models": {"$linux/drivers/clk1.c": {"bug kinds": ["linux:drivers:clk1::more at exit"]}}}
    },
    "linux:drivers:clk2": {
      "description": "...",
      "template": "Argument signatures for Linux kernel modules",
      "ASE": {"request aspects": {"linux/drivers/clk2.request.aspect": {}}},
      "TR": {"templates": [
        "linux/drivers/clk2.c.tmpl",
        "linux/drivers/clk2.aspect.tmpl"
      ]},
      "RSG": {"models": {"$linux/drivers/clk2.c": {"bug kinds": ["linux:drivers:clk2::less initial decrement"]}}}
    },
    "linux:fs:sysfs": {
      "description": "...",
      "template": "Linux kernel modules",
      "RSG": {"models": {"linux/fs/sysfs.c": {"bug kinds": [
        "linux:fs:sysfs::less initial decrement",
        "linux:fs:sysfs::more initial at exit"
      ]}}}
    },
    "linux:kernel:locking:mutex": {
      "description": "...",
      "template": "Argument signatures for Linux kernel modules",
      "ASE": {"request aspects": {"linux/kernel/locking/mutex.request.aspect": {}}},
      "TR": {"templates": {
        "linux/kernel/locking/mutex.c.tmpl": {},
        "linux/kernel/locking/mutex.aspect.tmpl": {}
      }},
      "RSG": {"models": {"$linux/kernel/locking/mutex.c": {
          "bug kinds": [
            "linux:kernel:locking:mutex::one thread:double lock",
            "linux:kernel:locking:mutex::one thread:double lock try",
            "linux:kernel:locking:mutex::one thread:double unlock",
            "linux:kernel:locking:mutex::one thread:locked at exit"
          ],
          "sets model": "flag"
      }}}
    },
    "linux:kernel:locking:rwlock": {
      "description": "...",
      "template": "Linux kernel modules",
      "RSG": {"models": {"linux/kernel/locking/rwlock.c": {"bug kinds": [
        "linux:kernel:locking:rwlock::read lock on write lock",
        "linux:kernel:locking:rwlock::more read unlocks",
        "linux:kernel:locking:rwlock::read lock at exit",
        "linux:kernel:locking:rwlock::double write lock",
        "linux:kernel:locking:rwlock::double write unlock",
        "linux:kernel:locking:rwlock::write lock at exit"
      ]}}}
    },
    "linux:kernel:locking:spinlock": {
      "description": "...",
      "template": "Argument signatures for Linux kernel modules",
      "ASE": {"request aspects": {"linux/kernel/locking/spinlock.request.aspect": {}}},
      "TR": {"templates": {
        "linux/kernel/locking/spinlock.c.tmpl": {},
        "linux/kernel/locking/spinlock.aspect.tmpl": {}
      }},
      "RSG": {"models": {"$linux/kernel/locking/spinlock.c": {
        "bug kinds": [
          "linux:kernel:locking:spinlock::one thread:double lock",
          "linux:kernel:locking:spinlock::one thread:double lock try",
          "linux:kernel:locking:spinlock::one thread:double unlock",
          "linux:kernel:locking:spinlock::one thread:locked at exit"
        ],
        "sets model": "flag"
      }}}
    },
    "linux:kernel:rcu:update:lock bh": {
      "description": "...",
      "template": "Linux kernel modules",
      "RSG": {"models": {"linux/kernel/rcu/update/lock bh.c": {"bug kinds": [
        "linux:kernel:rcu:update:lock bh::more unlocks",
        "linux:kernel:rcu:update:lock bh::locked at read section",
        "linux:kernel:rcu:update:lock bh::locked at exit"
      ]}}}
    },
    "linux:kernel:rcu:update:lock sched": {
      "description": "...",
      "template": "Linux kernel modules",
      "RSG": {"models": {"linux/kernel/rcu/update/lock sched.c": {"bug kinds": [
        "linux:kernel:rcu:update:lock sched::more unlocks",
        "linux:kernel:rcu:update:lock sched::locked at read section",
        "linux:kernel:rcu:update:lock sched::locked at exit"
      ]}}}
    },
    "linux:kernel:rcu:update:lock": {
      "description": "...",
      "template": "Linux kernel modules",
      "RSG": {"models": {"linux/kernel/rcu/update/lock.c": {"bug kinds": [
        "linux:kernel:rcu:update:lock::more unlocks",
        "linux:kernel:rcu:update:lock::locked at read section",
        "linux:kernel:rcu:update:lock::locked at exit"
      ]}}}
    },
    "linux:kernel:rcu:srcu": {
      "description": "...",
      "template": "Linux kernel modules",
      "RSG": {"models": {"linux/kernel/rcu/srcu.c": {"bug kinds": [
        "linux:kernel:rcu:srcu::more unlocks",
        "linux:kernel:rcu:srcu::locked at read section",
        "linux:kernel:rcu:srcu::locked at exit"
      ]}}}
    },
    "linux:kernel:sched:completion": {
      "description": "...",
      "template": "Argument signatures for Linux kernel modules",
      "ASE": {"request aspects": {"linux/kernel/sched/completion.request.aspect": {}}},
      "TR": {"templates": {
        "linux/kernel/sched/completion.c.tmpl": {},
        "linux/kernel/sched/completion.aspect.tmpl": {}
      }},
      "RSG": {"models": {"$linux/kernel/sched/completion.c": {
          "bug kinds": [
            "linux:kernel:sched:completion::double init",
            "linux:kernel:sched:completion::wait without init"
          ]
      }}}
    },
    "linux:kernel:module": {
      "description": "...",
      "template": "Linux kernel modules",
      "RSG": {"models": {"linux/kernel/module.c": {"bug kinds": [
          "linux:kernel:module::less initial decrement",
          "linux:kernel:module::more initial at exit"
      ]}}}
    },
    "linux:lib:find_bit": {
      "description": "...",
      "template": "Linux kernel modules",
      "RSG": {"models": {"linux/lib/find_bit.c": {"bug kinds": ["linux:lib:find_bit::offset out of range"]}}}
    },
    "linux:lib:idr": {
      "description": "...",
      "template": "Argument signatures for Linux kernel modules",
      "ASE": {"request aspects": {"linux/lib/idr.request.aspect": {}}},
      "TR": {"templates": {
        "linux/lib/idr.c.tmpl": {},
        "linux/lib/idr.aspect.tmpl": {}
      }},
      "RSG": {"models": {"$linux/lib/idr.c": {
          "bug kinds": [
            "linux:lib:idr::double init",
            "linux:lib:idr::not initialized",
            "linux:lib:idr::destroyed before usage",
            "linux:lib:idr::more at exit"
          ]
      }}}
    },
    "linux:net:register": {
      "description": "Error handling for netdev in probe()",
      "template": "Linux kernel modules",
      "RSG": {"models": {"linux/net/register.c": {"bug kinds": ["linux:net:register::wrong return value"]}}}
    },
    "linux:net:rtnetlink": {
      "description": "...",
      "template": "Linux kernel modules",
      "RSG": {"models": {"linux/net/rtnetlink.c": { "bug kinds": [
        "linux:net:rtnetlink::double lock",
        "linux:net:rtnetlink::lock on exit",
        "linux:net:rtnetlink::double unlock"
      ]}}}
    },
    "linux:net:sock": {
      "description": "...",
      "template": "Linux kernel modules",
      "RSG": {"models": {"linux/net/sock.c": { "bug kinds": [
        "linux:net:sock::all locked sockets must be released",
        "linux:net:sock::double release"
      ]}}}
    },
    "linux:usb:coherent": {
      "description": "...",
      "template": "Linux kernel modules",
      "RSG": {"models": {"linux/usb/coherent.c": {"bug kinds":[
        "linux:usb:coherent::less initial decrement",
        "linux:usb:coherent::more initial at exit"
      ]}}}
    },
    "linux:usb:dev": {
      "description": "...",
      "template": "Linux kernel modules",
      "RSG": {"models": {
          "linux/arch/atomic.c": {},
          "linux/usb/dev.c": {"bug kinds": [
            "linux:usb:dev::unincremented counter decrement",
            "linux:usb:dev::less initial decrement",
            "linux:usb:dev::more initial at exit",
            "linux:usb:dev::probe failed"
          ]}
        }
      }
    },
    "linux:usb:gadget": {
      "description": "...",
      "template": "Linux kernel modules",
      "RSG": {"models": {"linux/usb/gadget.c": {"bug kinds": [
        "linux:usb:gadget::class registration with usb gadget",
        "linux:usb:gadget::class deregistration with usb gadget",
        "linux:usb:gadget::chrdev registration with usb gadget",
        "linux:usb:gadget::chrdev deregistration with usb gadget",
        "linux:usb:gadget::double usb gadget registration",
        "linux:usb:gadget::double usb gadget deregistration",
        "linux:usb:gadget::usb gadget registered at exit"
      ]}}}
    },
    "linux:usb:register": {
      "description": "Error handling for usb register in probe()",
      "template": "Linux kernel modules",
      "RSG": {"models": {"linux/usb/register.c": {"bug kinds": ["linux:usb:register::wrong return value"]}}}
    },
    "linux:usb:urb": {
      "description": "...",
      "template": "Linux kernel modules",
      "RSG": {"models": {"linux/usb/urb.c": {"bug kinds": [
        "linux:usb:urb::less initial decrement",
        "linux:usb:urb::more initial at exit"
      ]}}}
    },
    "sync:race": {
      "description": "...",
      "template": "Linux kernel modules",
      "EMG": {
<<<<<<< HEAD
        "specifications directory": "linux/",
        "entry point": "main",
        "initialize rules": true,
        "check final state": false,
        "source analysis": {
          "callstack deep search": 3
        },
        "intermediate model options": [
          {
            "linuxModule": {
              "dump instances": false,
              "convert statics to globals": true,
              "add registration guards": false,
              "ignore missed callbacks": true,
              "delete unregistered processes": true,
              "implicit callback calls": true,
              "generate new resource interfaces": false,
              "roles map file": "linux/emg/roles match.json",
              "callback comment": "Invoke callback {0} from {1}.",
              "action comments": {
                "dispatch": {
                  "register": "Register {} callbacks.",
                  "instance_register": "Register {} callbacks.",
                  "deregister": "Deregister {} callbacks.",
                  "instance_deregister": "Deregister {} callbacks.",
                  "irq_register": "Register {} interrupt handler.",
                  "irq_deregister": "Deregister {} interrupt handler."
                },
                "receive": {
                  "register": "Begin {} callbacks invocations scenario.",
                  "instance_register": "Begin {} callbacks invocations scenario.",
                  "deregister": "Finish {} callbacks invocations scenario.",
                  "instance_deregister": "Finish {} callbacks invocations scenario."
                }
              }
            }
          },
          {
            "linuxInsmod": {
              "init": "module_init",
              "exit": "module_exit",
              "kernel_initialization": [
                "early_initcall",
                "pure_initcall",
                "core_initcall",
                "core_initcall_sync",
                "postcore_initcall",
                "postcore_initcall_sync",
                "arch_initcall",
                "arch_initcall_sync",
                "subsys_initcall",
                "subsys_initcall_sync",
                "fs_initcall",
                "fs_initcall_sync",
                "rootfs_initcall",
                "device_initcall",
                "device_initcall_sync",
                "late_initcall",
                "late_initcall_sync",
                "console_initcall",
                "security_initcall"
              ],
              "kernel": false
            }
          }
        ],
        "translation options": {
          "debug output": false,
          "self parallel processes": true,
          "self parallel model": false,
          "not self parallel processes": ["linux/initialization"],
          "not self parallel processes from categories": ["usb"],
          "direct control functions calls": false,
          "nested automata": true,
          "allocate with sizeof": true,
          "allocate external": false,
          "environment model file": "environment_model.c",
          "code additional aspects": [],
          "additional headers": [
            "linux/ldv/common.h",
            "linux/ldv/err.h",
            "verifier/common.h",
            "verifier/gcc.h",
            "verifier/nondet.h",
            "verifier/memory.h",
            "verifier/thread.h"
          ]
        }
=======
         "translation options": {
           "initialize rules": true,
           "check final state": true,
           "dump automata graphs": false,
           "implicit callback calls": false,
           "direct control functions calls": false,
           "nested automata": true,
           "no actions composition": ["Condition"],
           "self parallelism": true,
           "pure pthread interface": false,
           "pointer initialization": {
             "structures": true,
             "arrays": true,
             "functions": false,
             "unions": false,
             "primitives": false
           },
           "pointer free": {
             "structures": true,
             "arrays": true,
             "functions": false,
             "unions": false,
             "primitives": false
           },
           "allocate with sizeof": true,
           "allocate external": false
         }
>>>>>>> dd5484e1
      },
      "RSG": {
        "models": {"sync/races.c": {"bug kinds": []}}
      },
      "FVTP": {
        "verifier profile": "race checking",
        "verifier": {
          "name": "CPAchecker",
          "version": "CPALockator:26692"
        },
        "result processing": {
          "expect several witnesses": true
        }
      }
    }
  },
  "rule specifications staging": {
    "linux:alloc": {
      "description": "...",
      "template": "Linux kernel modules",
      "RSG": {"models": {"linux/alloc/memory.c": {"bug kinds": [
        "linux:alloc::more at exit",
        "linux:alloc::less at exit"
      ]}}}
    },
    "linux:fs:char_dev": {
      "description": "...",
      "template": "Linux kernel modules",
      "RSG": {"models": {"linux/fs/char_dev.c": {"bug kinds": [
        "linux:fs:char_dev::double registration",
        "linux:fs:char_dev::double deregistration",
        "linux:fs:char_dev::registered at exit"
      ]}}}
    },
    "linux:mmc:sdio_func": {
      "description": "...",
      "template": "Linux kernel modules",
      "RSG": {"models": {"linux/mmc/sdio_func.c": {
        "bug kinds": [
          "linux:mmc:sdio_func::wrong params",
          "linux:mmc:sdio_func::double claim",
          "linux:mmc:sdio_func::release without claim",
          "linux:mmc:sdio_func::unreleased at exit"
        ],
        "headers": [
          "linux/mmc/sdio_func.h",
          "linux/mmc/host.h",
          "linux/mmc/card.h"
        ]
      }}}
    }
  }
}<|MERGE_RESOLUTION|>--- conflicted
+++ resolved
@@ -107,17 +107,10 @@
               }
             ],
             "translation options": {
-<<<<<<< HEAD
               "debug output": false,
               "self parallel processes": false,
               "self parallel model": false,
               "always sequential processes": ["linux/initialization"],
-=======
-              "initialize rules": true,
-              "check final state": true,
-              "dump automata graphs": false,
-              "implicit callback calls": true,
->>>>>>> dd5484e1
               "direct control functions calls": true,
               "nested automata": true,
               "allocate with sizeof": true,
@@ -147,7 +140,6 @@
               "linux/ldv/common.c": {
                 "headers": {
                   "Linux 3.14 (base)": [
-                    "linux/user_namespace.h",
                     "linux/tty.h",
                     "linux/tty_driver.h",
                     "linux/usb.h",
@@ -173,10 +165,7 @@
                     "linux/rtc.h",
                     "scsi/scsi_host.h",
                     "linux/pagemap.h",
-                    "linux/poll.h",
-                    "linux/blkdev.h",
-                    "target/target_core_base.h",
-                    "target/target_core_backend.h"
+                    "linux/poll.h"
                   ],
                   "Linux 3.5": {
                     "exclude": ["linux/iio/triggered_buffer.h"]
@@ -184,16 +173,13 @@
                   "Linux 3.2": {
                     "exclude": [
                       "linux/iio/iio.h",
-                      "linux/iio/triggered_buffer.h",
-                      "target/target_core_backend.h"
+                      "linux/iio/triggered_buffer.h"
                     ]
                   },
                   "Linux 2.6.33": {
                     "exclude": [
                       "linux/iio/iio.h",
-                      "linux/iio/triggered_buffer.h",
-                      "target/target_core_base.h",
-                      "target/target_core_backend.h"
+                      "linux/iio/triggered_buffer.h"
                     ]
                   },
                   "Linux 4.6.7": {
@@ -322,16 +308,10 @@
           }
         ],
         "translation options": {
-<<<<<<< HEAD
           "debug output": false,
           "self parallel processes": false,
           "self parallel model": false,
           "always sequential processes": ["linux/initialization"],
-=======
-          "initialize rules": true,
-          "check final state": true,
-          "dump automata graphs": false,
->>>>>>> dd5484e1
           "direct control functions calls": true,
           "nested automata": true,
           "allocate with sizeof": true,
@@ -687,7 +667,6 @@
       "description": "...",
       "template": "Linux kernel modules",
       "EMG": {
-<<<<<<< HEAD
         "specifications directory": "linux/",
         "entry point": "main",
         "initialize rules": true,
@@ -776,35 +755,6 @@
             "verifier/thread.h"
           ]
         }
-=======
-         "translation options": {
-           "initialize rules": true,
-           "check final state": true,
-           "dump automata graphs": false,
-           "implicit callback calls": false,
-           "direct control functions calls": false,
-           "nested automata": true,
-           "no actions composition": ["Condition"],
-           "self parallelism": true,
-           "pure pthread interface": false,
-           "pointer initialization": {
-             "structures": true,
-             "arrays": true,
-             "functions": false,
-             "unions": false,
-             "primitives": false
-           },
-           "pointer free": {
-             "structures": true,
-             "arrays": true,
-             "functions": false,
-             "unions": false,
-             "primitives": false
-           },
-           "allocate with sizeof": true,
-           "allocate external": false
-         }
->>>>>>> dd5484e1
       },
       "RSG": {
         "models": {"sync/races.c": {"bug kinds": []}}
