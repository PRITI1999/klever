{
  "templates": {
    "CPAchecker common": {
      "description": "Common options for the CPAchecker tool",
      "add options": [
        {"-setprop": "parser.readLineDirectives=true"},
        {"-setprop": "counterexample.export.extendedWitnessFile=witness.%d.graphml"},
        {"-setprop": "counterexample.export.exportExtendedWitness=true"},
        {"-setprop": "counterexample.export.compressWitness=false"},
        {"-setprop": "cpa.arg.witness.exportSourcecode=true"},
        {"-setprop": "cpa.arg.witness.removeInsufficientEdges=false"},
<<<<<<< HEAD
        {"-setprop": "limits.time.cpu=%ldv:CPU time:0.9:s%s"},
        {"-setprop": "analysis.machineModel=LINUX64"},
=======
>>>>>>> 29f75b3e
        {"-heap": "%ldv:memory size:0.8:MB%m"}
      ]
    },
    "Ultimate common": {
      "description": "Common options for the UltimateAutimizer tool",
      "add options": [
        {"--witness-name": "witness.1.graphml"},
        {"--witness-dir": "./output/"},
        {"--architecture": "64bit"}
      ]
    },
    "CPAchecker reachability": {
      "description": "CPAchecker for reachability checking",
      "inherit": "CPAchecker common",
      "safety properties": ["CHECK( init({entry_point}()), LTL(G ! call(__VERIFIER_error())) )"],
      "add options": [
        {"-ldv": ""},
        {"-setprop": "coverage.file=coverage.info"}
      ]
    },
    "CPAchecker BAM reachability": {
      "description": "CPAchecker with BAM for reachability checking",
      "inherit": "CPAchecker common",
      "safety properties": ["CHECK( init({entry_point}()), LTL(G ! call(__VERIFIER_error())) )"],
      "add options": [
        {"-ldv-bam": ""},
        {"-setprop": "coverage.file=coverage.info"}
      ]
    },
    "CPAchecker BAM reachability FP": {
      "description": "CPAchecker with BAM for reachability checking and FPA",
      "inherit": "CPAchecker BAM reachability",
      "add options": [
        {"-setprop": "CompositeCPA.cpas=cpa.location.LocationCPA,cpa.callstack.CallstackCPA,cpa.value.ValueAnalysisCPA,cpa.predicate.BAMPredicateCPA"},
        {"-setprop": "cpa.value.ignoreFunctionValue=false"}
      ]
    },
    "CPAchecker SMG memory checking": {
      "description": "CPAchecker with SMG for memory errors checking",
      "inherit": "CPAchecker common",
      "safety properties": [
          "CHECK( init({entry_point}()), LTL(G valid-free) )",
          "CHECK( init({entry_point}()), LTL(G valid-deref) )",
          "CHECK( init({entry_point}()), LTL(G valid-memtrack) )"
      ],
      "add options": [
        {"-smg-ldv": ""},
        {"-setprop": "analysis.traversal.order=dfs"},
        {"-setprop": "analysis.machineModel=LINUX64"}
      ]
    },
    "CPALockator": {
      "description": "CPAchecker for checking races",
      "inherit": "CPAchecker common",
      "safety properties": ["CHECK( init({entry_point}()), LTL(G ! call(__VERIFIER_error())) )"],
      "add options": [
        {"-lockator-linux": ""},
        {"-setprop": "parser.readLineDirectives=true"},
        {"-setprop": "counterexample.export.graphml=witness.%d.graphml"},
        {"-setprop": "counterexample.export.compressWitness=false"},
        {"-heap": "%ldv:memory size:0.8:MB%m"},
        {"-setprop": "analysis.machineModel=LINUX64"}
      ]
    }
  },
  "profiles": {
    "reachability": {
      "CPAchecker": {
        "trunk:27946": {"inherit": "CPAchecker BAM reachability"}
      },
      "UltimateAutomizer": {"v0.1.20": {"inherit": "Ultimate common"}}
    },
    "reachability with function pointers": {
      "CPAchecker": {
        "trunk:27946": {"inherit": "CPAchecker BAM reachability FP"}
      }
    },
    "race checking": {
      "CPAchecker": {"CPALockator-combat-mode:28916": {"inherit": "CPALockator"}}
    },
    "memory checking Linux64": {
      "CPAchecker": {"trunk:27946": {"inherit": "CPAchecker SMG memory checking"}}
    },
    "memory checking ARM": {
      "CPAchecker": {"trunk:27946": {
          "inherit": "CPAchecker SMG memory checking",
          "add options": [{"-setprop": "analysis.machineModel=ARM"}],
          "exclude options": [{"-setprop": "analysis.machineModel=LINUX64"}]
      }}
    }
  }
}<|MERGE_RESOLUTION|>--- conflicted
+++ resolved
@@ -9,11 +9,6 @@
         {"-setprop": "counterexample.export.compressWitness=false"},
         {"-setprop": "cpa.arg.witness.exportSourcecode=true"},
         {"-setprop": "cpa.arg.witness.removeInsufficientEdges=false"},
-<<<<<<< HEAD
-        {"-setprop": "limits.time.cpu=%ldv:CPU time:0.9:s%s"},
-        {"-setprop": "analysis.machineModel=LINUX64"},
-=======
->>>>>>> 29f75b3e
         {"-heap": "%ldv:memory size:0.8:MB%m"}
       ]
     },
