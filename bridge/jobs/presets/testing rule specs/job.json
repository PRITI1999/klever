{
  "Class": "Verification of Linux kernel modules",
  "Common": {
    "Clade": {"storage": "0c7b762"},
    "Linux kernel": {
      "source": "linux-3.14",
      "configuration": "allmodconfig",
      "architecture": "x86_64",
      "external modules": "tests"
    },
    "LKVOG strategy": {
      "name": "separate modules"
    },
    "maximum verification object size": 30000,
    "rule specifications DB": "rule specs.json",
    "verifier profiles DB": "verifier profiles.json",
    "specifications set": "Linux 3.14 (base)",
    "Module extractor": {
        "name": "Linux kernel",
        "kernel": false,
        "modules": true
    },
    "clade ext file": "clade_extensions.json",
    "opts file": "scripts/mod/empty.c",
    "aspect file": "linux/emg/source_analysis.aspect.tmpl",
    "allowed macors": ["module_init",
                       "early_initcall",
                       "pure_initcall",
                       "core_initcall",
                       "core_initcall_sync",
                       "postcore_initcall",
                       "postcore_initcall_sync",
                       "arch_initcall",
                       "arch_inicall_sync",
                       "subsys_initcall",
                       "subsys_initcall_sync",
                       "fs_initcall",
                       "fs_initcall_sync",
                       "rootfs_initcall",
                       "device_initcall",
                       "device_initcall_sync",
                       "late_initcall",
                       "late_initcall_sync",
                       "console_initcall",
                       "security_initcall",
                       "module_exit"],
    "ideal verdicts": [
      {"ideal verdict": "safe", "verification object": "ext-modules/generic/memory/safe.ko"},
      {"ideal verdict": "safe", "verification object": "ext-modules/generic/memory/array_overread_safe.ko"},
      {"ideal verdict": "safe", "verification object": "ext-modules/generic/memory/buffer_overread_safe.ko"},
      {"ideal verdict": "safe", "verification object": "ext-modules/generic/memory/ext_alloc_safe.ko"},
      {"ideal verdict": "safe", "verification object": "ext-modules/generic/memory/memleak_safe.ko"},
      {"ideal verdict": "safe", "verification object": "ext-modules/generic/memory/memcpy_safe.ko"},
      {"ideal verdict": "safe", "verification object": "ext-modules/generic/memory/ext_alloc_free_safe.ko"},
      {"ideal verdict": "safe", "verification object": "ext-modules/generic/memory/free_safe.ko"},
      {"ideal verdict": "safe", "verification object": "ext-modules/linux/alloc/irq/safe.ko"},
      {"ideal verdict": "safe", "verification object": "ext-modules/linux/alloc/spinlock/safe.ko"},
      {"ideal verdict": "safe", "verification object": "ext-modules/linux/alloc/usb-lock/safe.ko"},
      {"ideal verdict": "safe", "verification object": "ext-modules/linux/arch/io/safe.ko"},
      {"ideal verdict": "safe", "verification object": "ext-modules/linux/block/genhd/safe.ko"},
      {"ideal verdict": "safe", "verification object": "ext-modules/linux/block/queue/safe.ko"},
      {"ideal verdict": "safe", "verification object": "ext-modules/linux/block/request/safe.ko"},
      {"ideal verdict": "safe", "verification object": "ext-modules/linux/drivers/base/class/safe.ko"},
      {"ideal verdict": "safe", "verification object": "ext-modules/linux/drivers/base/dma-mapping/safe.ko"},
      {"ideal verdict": "safe", "verification object": "ext-modules/linux/drivers/clk1/safe.ko"},
      {"ideal verdict": "safe", "verification object": "ext-modules/linux/drivers/clk2/safe.ko"},
      {"ideal verdict": "safe", "verification object": "ext-modules/linux/empty/safe.ko"},
      {"ideal verdict": "safe", "verification object": "ext-modules/linux/fs/sysfs/safe.ko"},
      {"ideal verdict": "safe", "verification object": "ext-modules/linux/kernel/locking/mutex/safe.ko"},
      {"ideal verdict": "safe", "verification object": "ext-modules/linux/kernel/locking/rwlock/safe.ko"},
      {"ideal verdict": "safe", "verification object": "ext-modules/linux/kernel/locking/spinlock/safe.ko"},
      {"ideal verdict": "safe", "verification object": "ext-modules/linux/kernel/module/safe.ko"},
      {"ideal verdict": "safe", "verification object": "ext-modules/linux/kernel/rcu/srcu/safe.ko"},
      {"ideal verdict": "safe", "verification object": "ext-modules/linux/kernel/rcu/update/lock/safe.ko"},
      {"ideal verdict": "safe", "verification object": "ext-modules/linux/kernel/rcu/update/lock-bh/safe.ko"},
      {"ideal verdict": "safe", "verification object": "ext-modules/linux/kernel/rcu/update/lock-sched/safe.ko"},
      {"ideal verdict": "safe", "verification object": "ext-modules/linux/kernel/sched/completion/safe.ko"},
      {"ideal verdict": "safe", "verification object": "ext-modules/linux/kernel/sched/completion-no-lockdep/safe.ko"},
      {"ideal verdict": "safe", "verification object": "ext-modules/linux/lib/find_bit/safe.ko"},
      {"ideal verdict": "safe", "verification object": "ext-modules/linux/lib/idr/safe.ko"},
      {"ideal verdict": "safe", "verification object": "ext-modules/linux/net/register/safe.ko"},
      {"ideal verdict": "safe", "verification object": "ext-modules/linux/net/rtnetlink/safe.ko"},
      {"ideal verdict": "safe", "verification object": "ext-modules/linux/net/sock/safe.ko"},
      {"ideal verdict": "safe", "verification object": "ext-modules/linux/usb/coherent/safe.ko"},
      {"ideal verdict": "safe", "verification object": "ext-modules/linux/usb/dev/safe.ko"},
      {"ideal verdict": "safe", "verification object": "ext-modules/linux/usb/gadget/safe.ko"},
      {"ideal verdict": "safe", "verification object": "ext-modules/linux/usb/register/safe.ko"},
      {"ideal verdict": "safe", "verification object": "ext-modules/linux/usb/urb/safe.ko"},
      {"ideal verdict": "safe", "verification object": "ext-modules/sync/race/lock-reduce/safe.ko"},
      {"ideal verdict": "safe", "verification object": "ext-modules/sync/race/simple/safe.ko"},
      {"ideal verdict": "safe", "verification object": "ext-modules/sync/race/unsorted/safe.ko"},
      {"ideal verdict": "safe", "verification object": "ext-modules/linux/alloc/memory/safe.ko"},
      {"ideal verdict": "safe", "verification object": "ext-modules/linux/fs/char_dev/safe.ko"},
      {"ideal verdict": "safe", "verification object": "ext-modules/linux/mmc/safe.ko"},
      {"ideal verdict": "unsafe"}
    ]
  },
  "Sub-jobs": [
<<<<<<< HEAD
    {
      "Clade": {"base": "358d552"},
      "Linux kernel": {"external modules": "tests/generic/memory"},
      "rule specifications": ["generic:memory"]
    },
    {
      "Clade": {"base": "42bec55"},
      "Linux kernel": {"external modules": "tests/linux/alloc/irq"},
      "rule specifications": ["linux:alloc:irq"]
    },
    {
      "Clade": {"base": "95c9a1d"},
      "Linux kernel": {"external modules": "tests/linux/alloc/spinlock"},
      "rule specifications": ["linux:alloc:spinlock"]
    },
    {
      "Clade": {"base": "a2b9e8f"},
      "Linux kernel": {"external modules": "tests/linux/alloc/usb-lock"},
      "rule specifications": ["linux:alloc:usb lock"]
    },
    {
      "Clade": {"base": "f2a711f"},
      "Linux kernel": {"external modules": "tests/linux/arch/io"},
      "rule specifications": ["linux:arch:io"]
    },
    {
      "Clade": {"base": "7d8fb71"},
      "Linux kernel": {"external modules": "tests/linux/block/genhd"},
      "rule specifications": ["linux:block:genhd"]
    },
    {
      "Clade": {"base": "5b8fe93"},
      "Linux kernel": {"external modules": "tests/linux/block/queue"},
      "rule specifications": ["linux:block:queue"]
    },
    {
      "Clade": {"base": "0b09609"},
      "Linux kernel": {"external modules": "tests/linux/block/request"},
      "rule specifications": ["linux:block:request"]
    },
    {
      "Clade": {"base": "372b020"},
      "Linux kernel": {"external modules": "tests/linux/drivers/base/class"},
      "rule specifications": ["linux:drivers:base:class"]
    },
    {
      "Clade": {"base": "4dc7587"},
      "Linux kernel": {"external modules": "tests/linux/drivers/base/dma-mapping"},
      "rule specifications": ["linux:drivers:base:dma-mapping"]
    },
    {
      "Clade": {"base": "7a92f4f"},
      "Linux kernel": {"external modules": "tests/linux/drivers/clk1"},
      "rule specifications": ["linux:drivers:clk1"]
    },
    {
      "Clade": {"base": "3450e44"},
      "Linux kernel": {"external modules": "tests/linux/drivers/clk2"},
      "rule specifications": ["linux:drivers:clk2"]
    },
    {
      "Clade": {"base": "f910a3e"},
      "Linux kernel": {"external modules": "tests/linux/empty"},
      "rule specifications": [
        "linux:alloc:irq",
        "linux:alloc:spinlock",
        "linux:alloc:usb lock",
        "linux:kernel:locking:spinlock",
        "linux:kernel:locking:rwlock",
        "linux:kernel:locking:mutex"
      ]
    },
    {
      "Clade": {"base": "0b6e9a5"},
      "Linux kernel": {"external modules": "tests/linux/fs/sysfs"},
      "rule specifications": ["linux:fs:sysfs"]
    },
    {
      "Clade": {"base": "c3c6bf4"},
      "Linux kernel": {"external modules": "tests/linux/kernel/locking/mutex"},
      "rule specifications": ["linux:kernel:locking:mutex"]
    },
    {
      "Clade": {"base": "1b07f7e"},
      "Linux kernel": {"external modules": "tests/linux/kernel/locking/rwlock"},
      "rule specifications": ["linux:kernel:locking:rwlock"]
    },
    {
      "Clade": {"base": "d5d9888"},
      "Linux kernel": {"external modules": "tests/linux/kernel/locking/spinlock"},
      "rule specifications": ["linux:kernel:locking:spinlock"]
    },
    {
      "Clade": {"base": "30f2e43"},
      "Linux kernel": {"external modules": "tests/linux/kernel/module"},
      "rule specifications": ["linux:kernel:module"]
    },
    {
      "Clade": {"base": "9b28dbc"},
      "Linux kernel": {"external modules": "tests/linux/kernel/rcu/srcu"},
      "rule specifications": ["linux:kernel:rcu:srcu"]
    },
    {
      "Clade": {"base": "44be1b5"},
      "Linux kernel": {"external modules": "tests/linux/kernel/rcu/update/lock"},
      "rule specifications": ["linux:kernel:rcu:update:lock"]
    },
    {
      "Clade": {"base": "8f9ed73"},
      "Linux kernel": {"external modules": "tests/linux/kernel/rcu/update/lock-bh"},
      "rule specifications": ["linux:kernel:rcu:update:lock bh"]
    },
    {
      "Clade": {"base": "b6d50ed"},
      "Linux kernel": {"external modules": "tests/linux/kernel/rcu/update/lock-sched"},
      "rule specifications": ["linux:kernel:rcu:update:lock sched"]
    },
    {
      "Clade": {"base": "ccf1e4d"},
      "Linux kernel": {"external modules": "tests/linux/kernel/sched/completion"},
      "rule specifications": ["linux:kernel:sched:completion"]
    },
    {
      "Clade": {"base": "fbca671"},
      "Linux kernel": {
        "config file": "configs/no-lockdep",
        "external modules": "tests/linux/kernel/sched/completion-no-lockdep"
      },
      "rule specifications": ["linux:kernel:sched:completion"]
    },
    {
      "Clade": {"base": "33af9b4"},
      "Linux kernel": {"external modules": "tests/linux/lib/find_bit"},
      "rule specifications": ["linux:lib:find_bit"]
    },
    {
      "Clade": {"base": "77dba23"},
      "Linux kernel": {"external modules": "tests/linux/lib/idr"},
      "rule specifications": ["linux:lib:idr"]
    },
    {
      "Clade": {"base": "d20a249"},
      "Linux kernel": {"external modules": "tests/linux/net/register"},
      "rule specifications": ["linux:net:register"]
    },
    {
      "Clade": {"base": "77dba23"},
      "Linux kernel": {"external modules": "tests/linux/net/rtnetlink"},
      "rule specifications": ["linux:net:rtnetlink"]
    },
    {
      "Clade": {"base": "d20a249"},
      "Linux kernel": {"external modules": "tests/linux/net/sock"},
      "rule specifications": ["linux:net:sock"]
    },
    {
      "Clade": {"base": "05cca66"},
      "Linux kernel": {"external modules": "tests/linux/usb/coherent"},
      "rule specifications": ["linux:usb:coherent"]
    },
    {
      "Clade": {"base": "520906b"},
      "Linux kernel": {"external modules": "tests/linux/usb/dev"},
      "rule specifications": ["linux:usb:dev"]
    },
    {
      "Clade": {"base": "fae2a9c"},
      "Linux kernel": {"external modules": "tests/linux/usb/gadget"},
      "rule specifications": ["linux:usb:gadget"]
    },
    {
      "Clade": {"base": "35cd7ba"},
      "Linux kernel": {"external modules": "tests/linux/usb/register"},
      "rule specifications": ["linux:usb:register"]
    },
    {
      "Clade": {"base": "5888ad6"},
      "Linux kernel": {"external modules": "tests/linux/usb/urb"},
      "rule specifications": ["linux:usb:urb"]
    },
    {
      "Clade": {"base": "644b740"},
      "Linux kernel": {"external modules": "tests/sync/race/lock-reduce"},
      "rule specifications": ["sync:race"]
    },
    {
      "Clade": {"base": "8a1bfaf"},
      "Linux kernel": {"external modules": "tests/sync/race/simple"},
      "rule specifications": ["sync:race"]
    },
    {
      "Clade": {"base": "4adddb6"},
      "Linux kernel": {"external modules": "tests/sync/race/unsorted"},
      "rule specifications": ["sync:race"]
    }
=======
    {"Linux kernel": {"modules": ["generic/memory"]}, "rule specifications": ["generic:memory"]},
    {"Linux kernel": {"modules": ["linux/alloc/irq"]}, "rule specifications": ["linux:alloc:irq"]},
    {"Linux kernel": {"modules": ["linux/alloc/spinlock"]}, "rule specifications": ["linux:alloc:spinlock"]},
    {"Linux kernel": {"modules": ["linux/alloc/usb-lock"]}, "rule specifications": ["linux:alloc:usb lock"]},
    {"Linux kernel": {"modules": ["linux/arch/io"]}, "rule specifications": ["linux:arch:io"]},
    {"Linux kernel": {"modules": ["linux/block/genhd"]}, "rule specifications": ["linux:block:genhd"]},
    {"Linux kernel": {"modules": ["linux/block/queue"]}, "rule specifications": ["linux:block:queue"]},
    {"Linux kernel": {"modules": ["linux/block/request"]}, "rule specifications": ["linux:block:request"]},
    {"Linux kernel": {"modules": ["linux/drivers/base/class"]}, "rule specifications": ["linux:drivers:base:class"]},
    {"Linux kernel": {"modules": ["linux/drivers/base/dma-mapping"]}, "rule specifications": ["linux:drivers:base:dma-mapping"]},
    {"Linux kernel": {"modules": ["linux/drivers/clk1"]}, "rule specifications": ["linux:drivers:clk1"]},
    {"Linux kernel": {"modules": ["linux/drivers/clk2"]}, "rule specifications": ["linux:drivers:clk2"]},
    {"Linux kernel": {"modules": ["linux/empty"]}, "rule specifications": ["linux:alloc:irq", "linux:alloc:spinlock", "linux:alloc:usb lock", "linux:kernel:locking:spinlock", "linux:kernel:locking:rwlock", "linux:kernel:locking:mutex"]},
    {"Linux kernel": {"modules": ["linux/fs/sysfs"]}, "rule specifications": ["linux:fs:sysfs"]},
    {"Linux kernel": {"modules": ["linux/kernel/locking/mutex"]}, "rule specifications": ["linux:kernel:locking:mutex"]},
    {"Linux kernel": {"modules": ["linux/kernel/locking/rwlock"]}, "rule specifications": ["linux:kernel:locking:rwlock"]},
    {"Linux kernel": {"modules": ["linux/kernel/locking/spinlock"]}, "rule specifications": ["linux:kernel:locking:spinlock"]},
    {"Linux kernel": {"modules": ["linux/kernel/module"]}, "rule specifications": ["linux:kernel:module"]},
    {"Linux kernel": {"modules": ["linux/kernel/rcu/srcu"]}, "rule specifications": ["linux:kernel:rcu:srcu"]},
    {"Linux kernel": {"modules": ["linux/kernel/rcu/update/lock"]}, "rule specifications": ["linux:kernel:rcu:update:lock"]},
    {"Linux kernel": {"modules": ["linux/kernel/rcu/update/lock-bh"]}, "rule specifications": ["linux:kernel:rcu:update:lock bh"]},
    {"Linux kernel": {"modules": ["linux/kernel/rcu/update/lock-sched"]}, "rule specifications": ["linux:kernel:rcu:update:lock sched"]},
    {"Linux kernel": {"modules": ["linux/kernel/sched/completion"]}, "rule specifications": ["linux:kernel:sched:completion"]},
    {"Linux kernel": {"config file": "configs/no-lockdep", "modules": ["linux/kernel/sched/completion-no-lockdep"]}, "rule specifications": ["linux:kernel:sched:completion"]},
    {"Linux kernel": {"modules": ["linux/lib/find_bit"]}, "rule specifications": ["linux:lib:find_bit"]},
    {"Linux kernel": {"modules": ["linux/lib/idr"]}, "rule specifications": ["linux:lib:idr"]},
    {"Linux kernel": {"modules": ["linux/net/register"]}, "rule specifications": ["linux:net:register"]},
    {"Linux kernel": {"modules": ["linux/net/rtnetlink"]}, "rule specifications": ["linux:net:rtnetlink"]},
    {"Linux kernel": {"modules": ["linux/net/sock"]}, "rule specifications": ["linux:net:sock"]},
    {"Linux kernel": {"modules": ["linux/usb/coherent"]}, "rule specifications": ["linux:usb:coherent"]},
    {"Linux kernel": {"modules": ["linux/usb/dev"]}, "rule specifications": ["linux:usb:dev"]},
    {"Linux kernel": {"modules": ["linux/usb/gadget"]}, "rule specifications": ["linux:usb:gadget"]},
    {"Linux kernel": {"modules": ["linux/usb/register"]}, "rule specifications": ["linux:usb:register"]},
    {"Linux kernel": {"modules": ["linux/usb/urb"]}, "rule specifications": ["linux:usb:urb"]},
    {"Linux kernel": {"modules": ["sync/race/lock-reduce"]}, "rule specifications": ["sync:race"]},
    {"Linux kernel": {"modules": ["sync/race/simple"]}, "rule specifications": ["sync:race"]},
    {"Linux kernel": {"modules": ["sync/race/unsorted"]}, "rule specifications": ["sync:race"]}
>>>>>>> f8f06222
  ],
  "Sub-jobs staging": [
    {"Linux kernel": {"modules": ["linux/alloc/memory"]}, "rule specifications": ["linux:alloc"]},
    {"Linux kernel": {"modules": ["linux/fs/char_dev"]}, "rule specifications": ["linux:fs:char_dev"]},
    {"Linux kernel": {"modules": ["linux/mmc"]}, "rule specifications": ["linux:mmc:sdio_func"]}
  ]
}<|MERGE_RESOLUTION|>--- conflicted
+++ resolved
@@ -1,7 +1,6 @@
 {
   "Class": "Verification of Linux kernel modules",
   "Common": {
-    "Clade": {"storage": "0c7b762"},
     "Linux kernel": {
       "source": "linux-3.14",
       "configuration": "allmodconfig",
@@ -96,203 +95,6 @@
     ]
   },
   "Sub-jobs": [
-<<<<<<< HEAD
-    {
-      "Clade": {"base": "358d552"},
-      "Linux kernel": {"external modules": "tests/generic/memory"},
-      "rule specifications": ["generic:memory"]
-    },
-    {
-      "Clade": {"base": "42bec55"},
-      "Linux kernel": {"external modules": "tests/linux/alloc/irq"},
-      "rule specifications": ["linux:alloc:irq"]
-    },
-    {
-      "Clade": {"base": "95c9a1d"},
-      "Linux kernel": {"external modules": "tests/linux/alloc/spinlock"},
-      "rule specifications": ["linux:alloc:spinlock"]
-    },
-    {
-      "Clade": {"base": "a2b9e8f"},
-      "Linux kernel": {"external modules": "tests/linux/alloc/usb-lock"},
-      "rule specifications": ["linux:alloc:usb lock"]
-    },
-    {
-      "Clade": {"base": "f2a711f"},
-      "Linux kernel": {"external modules": "tests/linux/arch/io"},
-      "rule specifications": ["linux:arch:io"]
-    },
-    {
-      "Clade": {"base": "7d8fb71"},
-      "Linux kernel": {"external modules": "tests/linux/block/genhd"},
-      "rule specifications": ["linux:block:genhd"]
-    },
-    {
-      "Clade": {"base": "5b8fe93"},
-      "Linux kernel": {"external modules": "tests/linux/block/queue"},
-      "rule specifications": ["linux:block:queue"]
-    },
-    {
-      "Clade": {"base": "0b09609"},
-      "Linux kernel": {"external modules": "tests/linux/block/request"},
-      "rule specifications": ["linux:block:request"]
-    },
-    {
-      "Clade": {"base": "372b020"},
-      "Linux kernel": {"external modules": "tests/linux/drivers/base/class"},
-      "rule specifications": ["linux:drivers:base:class"]
-    },
-    {
-      "Clade": {"base": "4dc7587"},
-      "Linux kernel": {"external modules": "tests/linux/drivers/base/dma-mapping"},
-      "rule specifications": ["linux:drivers:base:dma-mapping"]
-    },
-    {
-      "Clade": {"base": "7a92f4f"},
-      "Linux kernel": {"external modules": "tests/linux/drivers/clk1"},
-      "rule specifications": ["linux:drivers:clk1"]
-    },
-    {
-      "Clade": {"base": "3450e44"},
-      "Linux kernel": {"external modules": "tests/linux/drivers/clk2"},
-      "rule specifications": ["linux:drivers:clk2"]
-    },
-    {
-      "Clade": {"base": "f910a3e"},
-      "Linux kernel": {"external modules": "tests/linux/empty"},
-      "rule specifications": [
-        "linux:alloc:irq",
-        "linux:alloc:spinlock",
-        "linux:alloc:usb lock",
-        "linux:kernel:locking:spinlock",
-        "linux:kernel:locking:rwlock",
-        "linux:kernel:locking:mutex"
-      ]
-    },
-    {
-      "Clade": {"base": "0b6e9a5"},
-      "Linux kernel": {"external modules": "tests/linux/fs/sysfs"},
-      "rule specifications": ["linux:fs:sysfs"]
-    },
-    {
-      "Clade": {"base": "c3c6bf4"},
-      "Linux kernel": {"external modules": "tests/linux/kernel/locking/mutex"},
-      "rule specifications": ["linux:kernel:locking:mutex"]
-    },
-    {
-      "Clade": {"base": "1b07f7e"},
-      "Linux kernel": {"external modules": "tests/linux/kernel/locking/rwlock"},
-      "rule specifications": ["linux:kernel:locking:rwlock"]
-    },
-    {
-      "Clade": {"base": "d5d9888"},
-      "Linux kernel": {"external modules": "tests/linux/kernel/locking/spinlock"},
-      "rule specifications": ["linux:kernel:locking:spinlock"]
-    },
-    {
-      "Clade": {"base": "30f2e43"},
-      "Linux kernel": {"external modules": "tests/linux/kernel/module"},
-      "rule specifications": ["linux:kernel:module"]
-    },
-    {
-      "Clade": {"base": "9b28dbc"},
-      "Linux kernel": {"external modules": "tests/linux/kernel/rcu/srcu"},
-      "rule specifications": ["linux:kernel:rcu:srcu"]
-    },
-    {
-      "Clade": {"base": "44be1b5"},
-      "Linux kernel": {"external modules": "tests/linux/kernel/rcu/update/lock"},
-      "rule specifications": ["linux:kernel:rcu:update:lock"]
-    },
-    {
-      "Clade": {"base": "8f9ed73"},
-      "Linux kernel": {"external modules": "tests/linux/kernel/rcu/update/lock-bh"},
-      "rule specifications": ["linux:kernel:rcu:update:lock bh"]
-    },
-    {
-      "Clade": {"base": "b6d50ed"},
-      "Linux kernel": {"external modules": "tests/linux/kernel/rcu/update/lock-sched"},
-      "rule specifications": ["linux:kernel:rcu:update:lock sched"]
-    },
-    {
-      "Clade": {"base": "ccf1e4d"},
-      "Linux kernel": {"external modules": "tests/linux/kernel/sched/completion"},
-      "rule specifications": ["linux:kernel:sched:completion"]
-    },
-    {
-      "Clade": {"base": "fbca671"},
-      "Linux kernel": {
-        "config file": "configs/no-lockdep",
-        "external modules": "tests/linux/kernel/sched/completion-no-lockdep"
-      },
-      "rule specifications": ["linux:kernel:sched:completion"]
-    },
-    {
-      "Clade": {"base": "33af9b4"},
-      "Linux kernel": {"external modules": "tests/linux/lib/find_bit"},
-      "rule specifications": ["linux:lib:find_bit"]
-    },
-    {
-      "Clade": {"base": "77dba23"},
-      "Linux kernel": {"external modules": "tests/linux/lib/idr"},
-      "rule specifications": ["linux:lib:idr"]
-    },
-    {
-      "Clade": {"base": "d20a249"},
-      "Linux kernel": {"external modules": "tests/linux/net/register"},
-      "rule specifications": ["linux:net:register"]
-    },
-    {
-      "Clade": {"base": "77dba23"},
-      "Linux kernel": {"external modules": "tests/linux/net/rtnetlink"},
-      "rule specifications": ["linux:net:rtnetlink"]
-    },
-    {
-      "Clade": {"base": "d20a249"},
-      "Linux kernel": {"external modules": "tests/linux/net/sock"},
-      "rule specifications": ["linux:net:sock"]
-    },
-    {
-      "Clade": {"base": "05cca66"},
-      "Linux kernel": {"external modules": "tests/linux/usb/coherent"},
-      "rule specifications": ["linux:usb:coherent"]
-    },
-    {
-      "Clade": {"base": "520906b"},
-      "Linux kernel": {"external modules": "tests/linux/usb/dev"},
-      "rule specifications": ["linux:usb:dev"]
-    },
-    {
-      "Clade": {"base": "fae2a9c"},
-      "Linux kernel": {"external modules": "tests/linux/usb/gadget"},
-      "rule specifications": ["linux:usb:gadget"]
-    },
-    {
-      "Clade": {"base": "35cd7ba"},
-      "Linux kernel": {"external modules": "tests/linux/usb/register"},
-      "rule specifications": ["linux:usb:register"]
-    },
-    {
-      "Clade": {"base": "5888ad6"},
-      "Linux kernel": {"external modules": "tests/linux/usb/urb"},
-      "rule specifications": ["linux:usb:urb"]
-    },
-    {
-      "Clade": {"base": "644b740"},
-      "Linux kernel": {"external modules": "tests/sync/race/lock-reduce"},
-      "rule specifications": ["sync:race"]
-    },
-    {
-      "Clade": {"base": "8a1bfaf"},
-      "Linux kernel": {"external modules": "tests/sync/race/simple"},
-      "rule specifications": ["sync:race"]
-    },
-    {
-      "Clade": {"base": "4adddb6"},
-      "Linux kernel": {"external modules": "tests/sync/race/unsorted"},
-      "rule specifications": ["sync:race"]
-    }
-=======
     {"Linux kernel": {"modules": ["generic/memory"]}, "rule specifications": ["generic:memory"]},
     {"Linux kernel": {"modules": ["linux/alloc/irq"]}, "rule specifications": ["linux:alloc:irq"]},
     {"Linux kernel": {"modules": ["linux/alloc/spinlock"]}, "rule specifications": ["linux:alloc:spinlock"]},
@@ -330,11 +132,19 @@
     {"Linux kernel": {"modules": ["sync/race/lock-reduce"]}, "rule specifications": ["sync:race"]},
     {"Linux kernel": {"modules": ["sync/race/simple"]}, "rule specifications": ["sync:race"]},
     {"Linux kernel": {"modules": ["sync/race/unsorted"]}, "rule specifications": ["sync:race"]}
->>>>>>> f8f06222
   ],
   "Sub-jobs staging": [
-    {"Linux kernel": {"modules": ["linux/alloc/memory"]}, "rule specifications": ["linux:alloc"]},
-    {"Linux kernel": {"modules": ["linux/fs/char_dev"]}, "rule specifications": ["linux:fs:char_dev"]},
-    {"Linux kernel": {"modules": ["linux/mmc"]}, "rule specifications": ["linux:mmc:sdio_func"]}
+    {
+      "Linux kernel": {"external modules": "tests/linux/alloc/memory"},
+      "rule specifications": ["linux:alloc"]
+    },
+    {
+      "Linux kernel": {"external modules": "tests/linux/fs/char_dev"},
+      "rule specifications": ["linux:fs:char_dev"]
+    },
+    {
+      "Linux kernel": {"external modules": "tests/linux/mmc"},
+      "rule specifications": ["linux:mmc:sdio_func"]
+    }
   ]
 }