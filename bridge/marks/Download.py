#
# Copyright (c) 2014-2016 ISPRAS (http://www.ispras.ru)
# Institute for System Programming of the Russian Academy of Sciences
#
# Licensed under the Apache License, Version 2.0 (the "License");
# you may not use this file except in compliance with the License.
# You may obtain a copy of the License at
#
#     http://www.apache.org/licenses/LICENSE-2.0
#
# Unless required by applicable law or agreed to in writing, software
# distributed under the License is distributed on an "AS IS" BASIS,
# WITHOUT WARRANTIES OR CONDITIONS OF ANY KIND, either express or implied.
# See the License for the specific language governing permissions and
# limitations under the License.
#

import os
import json
import hashlib
import tarfile
import tempfile
from io import BytesIO
from django.db.models import Q
from django.conf import settings
from django.core.exceptions import ObjectDoesNotExist
from django.utils.translation import ugettext_lazy as _
from django.utils.timezone import now
from bridge.utils import file_get_or_create, logger
from marks.utils import NewMark, UpdateTags, ConnectMarkWithReports, DeleteMark
from marks.ConvertTrace import ET_FILE_NAME
from marks.models import *


class CreateMarkTar(object):

    def __init__(self, mark):
        self.mark = mark
        if isinstance(self.mark, MarkUnsafe):
            self.type = 'unsafe'
        elif isinstance(self.mark, MarkSafe):
            self.type = 'safe'
        elif isinstance(self.mark, MarkUnknown):
            self.type = 'unknown'
        else:
            return
        self.name = 'Mark-%s-%s.tar.gz' % (self.type, self.mark.identifier[:10])
        self.tempfile = tempfile.TemporaryFile()
        self.__full_tar()
        self.tempfile.flush()
        self.size = self.tempfile.tell()
        self.tempfile.seek(0)

    def __full_tar(self):

        def write_file_str(jobtar, file_name, file_content):
            file_content = file_content.encode('utf-8')
            t = tarfile.TarInfo(file_name)
            t.size = len(file_content)
            jobtar.addfile(t, BytesIO(file_content))

        marktar_obj = tarfile.open(fileobj=self.tempfile, mode='w:gz', encoding='utf8')
        for markversion in self.mark.versions.all():
            version_data = {
                'status': markversion.status,
                'comment': markversion.comment,
                'description': markversion.description
            }
            if self.type == 'unknown':
                version_data['function'] = markversion.function
                version_data['problem'] = markversion.problem_pattern
                if markversion.link is not None:
                    version_data['link'] = markversion.link
            else:
                version_data['attrs'] = []
                version_data['tags'] = []
                version_data['verdict'] = markversion.verdict
                if self.type == 'unsafe':
                    version_data['function'] = markversion.function.name
                for tag in markversion.tags.all():
                    version_data['tags'].append(tag.tag.tag)
                for attr in markversion.attrs.order_by('id'):
                    version_data['attrs'].append({
                        'attr': attr.attr.name.name,
                        'value': attr.attr.value,
                        'is_compare': attr.is_compare
                    })
            write_file_str(marktar_obj, 'version-%s' % markversion.version,
                           json.dumps(version_data, ensure_ascii=False, sort_keys=True, indent=4))
            if self.type == 'unsafe':
                marktar_obj.add(os.path.join(settings.MEDIA_ROOT, markversion.error_trace.file.name),
                                arcname='error_trace_%s' % str(markversion.version))
        common_data = {
            'is_modifiable': self.mark.is_modifiable,
            'mark_type': self.type,
            'format': self.mark.format,
            'identifier': self.mark.identifier
        }
        if self.type == 'unknown':
            common_data['component'] = self.mark.component.name
        write_file_str(marktar_obj, 'markdata', json.dumps(common_data, ensure_ascii=False, sort_keys=True, indent=4))
        marktar_obj.close()


class AllMarksTar(object):
    def __init__(self):
        self.tempfile = tempfile.TemporaryFile()
        self.__create_tar()
        self.tempfile.flush()
        self.size = self.tempfile.tell()
        self.tempfile.seek(0)
        curr_time = now()
        self.name = 'Marks--%s-%s-%s.tar.gz' % (curr_time.day, curr_time.month, curr_time.year)

    def __create_tar(self):
        with tarfile.open(fileobj=self.tempfile, mode='w:gz', encoding='utf8') as arch:
            for mark in MarkSafe.objects.filter(~Q(version=0)):
                marktar = CreateMarkTar(mark)
                t = tarfile.TarInfo(marktar.name)
                t.size = marktar.size
                arch.addfile(t, marktar.tempfile)
            for mark in MarkUnsafe.objects.filter(~Q(version=0)):
                marktar = CreateMarkTar(mark)
                t = tarfile.TarInfo(marktar.name)
                t.size = marktar.size
                arch.addfile(t, marktar.tempfile)
            for mark in MarkUnknown.objects.filter(~Q(version=0)):
                marktar = CreateMarkTar(mark)
                t = tarfile.TarInfo(marktar.name)
                t.size = marktar.size
                arch.addfile(t, marktar.tempfile)
            arch.close()


class ReadTarMark(object):

    def __init__(self, user, tar_archive):
        self.mark = None
        self.type = None
        self.user = user
        self.tar_arch = tar_archive
        self.error = self.__create_mark_from_tar()

    class UploadMark(object):

        def __init__(self, user, mark_type, args):
            self.mark = None
            self.mark_version = None
            self.user = user
            self.type = mark_type
            if not isinstance(args, dict) or not isinstance(user, User):
                self.error = _("Unknown error")
            else:
                self.error = self.__create_mark(args)

        def __create_mark(self, args):
            if self.type == 'unsafe':
                mark = MarkUnsafe()
            elif self.type == 'safe':
                mark = MarkSafe()
            else:
                mark = MarkUnknown()
            mark.author = self.user

            if self.type == 'unsafe':
<<<<<<< HEAD
                mark.error_trace = file_get_or_create(args['error_trace'], ET_FILE_NAME, ConvertedTraces)[0]
=======
                mark.error_trace = file_get_or_create(
                    BytesIO(
                        json.dumps(json.loads(args['error_trace']), ensure_ascii=False, sort_keys=True,
                                   indent=4).encode('utf8')
                    ), ET_FILE_NAME
                )[0]
>>>>>>> 0bad1a85
                try:
                    mark.function = MarkUnsafeCompare.objects.get(pk=args['compare_id'])
                except ObjectDoesNotExist:
                    return _("The error traces comparison function was not found")
            mark.format = int(args['format'])
            if mark.format != FORMAT:
                return _('The mark format is not supported')

            if 'identifier' in args:
                mark.identifier = args['identifier']
            else:
                time_encoded = now().strftime("%Y%m%d%H%M%S%f%z").encode('utf8')
                mark.identifier = hashlib.md5(time_encoded).hexdigest()

            if isinstance(args['is_modifiable'], bool):
                mark.is_modifiable = args['is_modifiable']

            if self.type == 'unsafe' and args['verdict'] in list(x[0] for x in MARK_UNSAFE):
                mark.verdict = args['verdict']
            elif self.type == 'safe' and args['verdict'] in list(x[0] for x in MARK_SAFE):
                mark.verdict = args['verdict']
            elif self.type == 'unknown':
                if len(MarkUnknown.objects.filter(component__name=args['component'],
                                                  problem_pattern=args['problem'])) > 0:
                    return _('Could not upload the mark archive since the similar mark exists already')
                mark.component = Component.objects.get_or_create(name=args['component'])[0]
                mark.function = args['function']
                mark.problem_pattern = args['problem']
                if 'link' in args and len(args['link']) > 0:
                    mark.function = args['link']

            if args['status'] in list(x[0] for x in MARK_STATUS):
                mark.status = args['status']

            tags = []
            if 'tags' in args and self.type != 'unknown':
                tags = args['tags']
            if 'description' in args:
                mark.description = args['description']
            mark.type = MARK_TYPE[2][0]

            try:
                mark.save()
            except Exception as e:
                logger.exception("Saving mark to DB failed: %s" % e, stack_info=True)
                return 'Unknown error'

            error_trace = None
            if 'error_trace' in args:
                error_trace = args['error_trace']
            res = self.__update_mark(mark, error_trace=error_trace, tags=tags)
            if res is not None:
                return res
            if self.type != 'unknown':
                res = self.__create_attributes(args['attrs'])
                if res is not None:
                    mark.delete()
                    return res
            self.mark = mark
            return None

        def __update_mark(self, mark, error_trace=None, tags=None):
            if self.type == 'unsafe':
                new_version = MarkUnsafeHistory()
            elif self.type == 'safe':
                new_version = MarkSafeHistory()
            else:
                new_version = MarkUnknownHistory()

            new_version.mark = mark
            if error_trace is not None:
                new_version.error_trace = file_get_or_create(
                    BytesIO(
                        json.dumps(json.loads(error_trace), ensure_ascii=False, sort_keys=True, indent=4).encode('utf8')
                    ), ET_FILE_NAME
                )[0]
            if self.type == 'unsafe':
                new_version.function = mark.function
            if self.type == 'unknown':
                new_version.function = mark.function
                new_version.problem_pattern = mark.problem_pattern
                new_version.link = mark.link
            else:
                new_version.verdict = mark.verdict
            new_version.version = mark.version
            new_version.status = mark.status
            new_version.change_date = mark.change_date
            new_version.comment = ''
            new_version.author = mark.author
            new_version.description = mark.description
            new_version.save()
            if isinstance(tags, list):
                for tag in tags:
                    if self.type == 'safe':
                        try:
                            safetag = SafeTag.objects.get(tag=tag)
                        except ObjectDoesNotExist:
                            return _('One of tags was not found')
                        MarkSafeTag.objects.get_or_create(tag=safetag, mark_version=new_version)
                        newtag = safetag.parent
                        while newtag is not None:
                            MarkSafeTag.objects.get_or_create(tag=newtag, mark_version=new_version)
                            newtag = newtag.parent
                    elif self.type == 'unsafe':
                        try:
                            unsafetag = UnsafeTag.objects.get(tag=tag)
                        except ObjectDoesNotExist:
                            return _('One of tags was not found')
                        MarkUnsafeTag.objects.get_or_create(tag=unsafetag, mark_version=new_version)
                        newtag = unsafetag.parent
                        while newtag is not None:
                            MarkUnsafeTag.objects.get_or_create(tag=newtag, mark_version=new_version)
                            newtag = newtag.parent
            self.mark_version = new_version
            return None

        def __create_attributes(self, attrs):
            if not isinstance(attrs, list):
                return _('The attributes have wrong format')
            for a in attrs:
                if any(x not in a for x in ['attr', 'value', 'is_compare']):
                    return _('The attributes have wrong format')
            for a in attrs:
                attr_name = AttrName.objects.get_or_create(name=a['attr'])[0]
                attr = Attr.objects.get_or_create(name=attr_name, value=a['value'])[0]
                create_args = {
                    'mark': self.mark_version,
                    'attr': attr,
                    'is_compare': a['is_compare']
                }
                if self.type == 'unsafe':
                    MarkUnsafeAttr.objects.get_or_create(**create_args)
                else:
                    MarkSafeAttr.objects.get_or_create(**create_args)
            return None

    def __create_mark_from_tar(self):

        def get_func_id(func_name):
            try:
                return MarkUnsafeCompare.objects.get(name=func_name).pk
            except ObjectDoesNotExist:
                return 0

        inmemory = BytesIO(self.tar_arch.read())
        marktar_file = tarfile.open(fileobj=inmemory, mode='r', encoding='utf8')
        mark_data = None
        err_traces = {}

        versions_data = {}
        for f in marktar_file.getmembers():
            file_name = f.name
            file_obj = marktar_file.extractfile(f)
            if file_name == 'markdata':
                try:
                    mark_data = json.loads(file_obj.read().decode('utf-8'))
                except ValueError:
                    return _("The mark archive is corrupted")
            elif file_name.startswith('version-'):
                version_id = int(file_name.replace('version-', ''))
                try:
                    versions_data[version_id] = json.loads(file_obj.read().decode('utf-8'))
                except ValueError:
                    return _("The mark archive is corrupted")
            elif file_name.startswith('error_trace_'):
                err_traces[int(file_name.replace('error_trace_', ''))] = file_obj

        if not isinstance(mark_data, dict) or any(x not in mark_data for x in ['mark_type', 'is_modifiable', 'format']):
            return _("The mark archive is corrupted")
        self.type = mark_data['mark_type']
        if self.type not in ['safe', 'unsafe', 'unknown']:
            return _("The mark archive is corrupted")
        if self.type == 'unknown' and 'component' not in mark_data:
            return _("The mark archive is corrupted")

        mark_table = {'unsafe': MarkUnsafe, 'safe': MarkSafe, 'unknown': MarkUnknown}
        if 'identifier' in mark_data:
            if isinstance(mark_data['identifier'], str) and len(mark_data['identifier']) > 0:
                if len(mark_table[self.type].objects.filter(identifier=mark_data['identifier'])) > 0:
                    return _("The mark with identifier specified in the archive already exists")
            else:
                del mark_data['identifier']

        if self.type == 'unsafe':
            for v_id in versions_data:
                if v_id not in err_traces:
                    return _("The mark archive is corrupted")
                versions_data[v_id]['error_trace'] = err_traces[v_id].read().decode('utf8')

        version_list = list(versions_data[v] for v in sorted(versions_data))
        for version in version_list:
            if any(x not in version for x in ['status', 'comment']):
                return _("The mark archive is corrupted")
            if self.type == 'unsafe' and 'function' not in version:
                return _("The mark archive is corrupted")
            if self.type != 'unknown' and any(x not in version for x in ['verdict', 'attrs', 'tags']):
                return _("The mark archive is corrupted")
            if self.type == 'unknown' and any(x not in version for x in ['problem', 'function']):
                return _("The mark archive is corrupted")

        new_m_args = mark_data.copy()
        new_m_args.update(version_list[0])
        if self.type == 'unsafe':
            new_m_args['compare_id'] = get_func_id(version_list[0]['function'])
            del new_m_args['function'], new_m_args['mark_type']

        umark = self.UploadMark(self.user, self.type, new_m_args)
        if umark.error is not None:
            return umark.error
        mark = umark.mark
        if not isinstance(mark, mark_table[self.type]):
            return _("Unknown error")
        for version_data in version_list[1:]:
            if 'tags' in version_data:
                if self.type == 'safe':
                    tag_table = SafeTag
                elif self.type == 'unsafe':
                    tag_table = UnsafeTag
                else:
                    return 'Unknown error'
                tag_ids = []
                for t_name in version_data['tags']:
                    try:
                        tag_ids.append(tag_table.objects.get(tag=t_name).pk)
                    except ObjectDoesNotExist:
                        return _('One of tags was not found')
                version_data['tags'] = tag_ids
            if len(version_data['comment']) == 0:
                version_data['comment'] = '1'
            if self.type == 'unsafe':
                version_data['compare_id'] = get_func_id(version_data['function'])
                del version_data['function']
            upd_mark = NewMark(mark, self.user, self.type, version_data, False)
            if upd_mark.error is not None:
                mark.delete()
                return upd_mark.error

        UpdateTags(mark, changes=ConnectMarkWithReports(mark).changes)
        self.mark = mark
        return None


class UploadAllMarks(object):
    def __init__(self, user, marks_dir, delete_all_marks):
        self.error = None
        self.user = user
        self.numbers = {'safe': 0, 'unsafe': 0, 'unknown': 0, 'fail': 0}
        self.delete_all = delete_all_marks
        self.__delete_all_marks()
        self.__upload_all(marks_dir)

    def __delete_all_marks(self):
        if self.delete_all:
            for mark in MarkSafe.objects.all():
                DeleteMark(mark)
            for mark in MarkUnsafe.objects.all():
                DeleteMark(mark)
            for mark in MarkUnknown.objects.all():
                DeleteMark(mark)

    def __upload_all(self, marks_dir):
        for file_name in os.listdir(marks_dir):
            mark_path = os.path.join(marks_dir, file_name)
            if os.path.isfile(mark_path):
                with open(mark_path, mode='rb') as fp:
                    res = ReadTarMark(self.user, fp)
                if res.error is None and res.type in self.numbers:
                    self.numbers[res.type] += 1
                else:
                    self.numbers['fail'] += 1<|MERGE_RESOLUTION|>--- conflicted
+++ resolved
@@ -163,16 +163,6 @@
             mark.author = self.user
 
             if self.type == 'unsafe':
-<<<<<<< HEAD
-                mark.error_trace = file_get_or_create(args['error_trace'], ET_FILE_NAME, ConvertedTraces)[0]
-=======
-                mark.error_trace = file_get_or_create(
-                    BytesIO(
-                        json.dumps(json.loads(args['error_trace']), ensure_ascii=False, sort_keys=True,
-                                   indent=4).encode('utf8')
-                    ), ET_FILE_NAME
-                )[0]
->>>>>>> 0bad1a85
                 try:
                     mark.function = MarkUnsafeCompare.objects.get(pk=args['compare_id'])
                 except ObjectDoesNotExist:
@@ -247,7 +237,7 @@
                 new_version.error_trace = file_get_or_create(
                     BytesIO(
                         json.dumps(json.loads(error_trace), ensure_ascii=False, sort_keys=True, indent=4).encode('utf8')
-                    ), ET_FILE_NAME
+                    ), ET_FILE_NAME, ConvertedTraces
                 )[0]
             if self.type == 'unsafe':
                 new_version.function = mark.function
