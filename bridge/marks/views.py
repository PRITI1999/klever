#
# Copyright (c) 2014-2016 ISPRAS (http://www.ispras.ru)
# Institute for System Programming of the Russian Academy of Sciences
#
# Licensed under the Apache License, Version 2.0 (the "License");
# you may not use this file except in compliance with the License.
# You may obtain a copy of the License at
#
#     http://www.apache.org/licenses/LICENSE-2.0
#
# Unless required by applicable law or agreed to in writing, software
# distributed under the License is distributed on an "AS IS" BASIS,
# WITHOUT WARRANTIES OR CONDITIONS OF ANY KIND, either express or implied.
# See the License for the specific language governing permissions and
# limitations under the License.
#

import os
import json
import mimetypes
from io import BytesIO
from urllib.parse import unquote
from django.core.exceptions import ObjectDoesNotExist
from django.core.urlresolvers import reverse
from django.contrib.auth.decorators import login_required
from django.db.models import Q
from django.http import HttpResponse, JsonResponse, HttpResponseRedirect
from django.shortcuts import render
from django.template.defaulttags import register
from django.template.loader import get_template
from django.utils.translation import ugettext as _, activate
from django.utils.timezone import pytz
from bridge.vars import USER_ROLES
from bridge.tableHead import Header
from bridge.utils import logger, unparallel_group, unparallel, extract_tar_temp, ArchiveFileContent
from users.models import View
from marks.tags import GetTagsData, GetParents, SaveTag, can_edit_tags, TagsInfo, CreateTagsFromFile
from marks.utils import NewMark, MarkAccess, DeleteMark
from marks.Download import ReadTarMark, CreateMarkTar, AllMarksTar, UploadAllMarks
from marks.tables import MarkData, MarkChangesTable, MarkReportsTable, MarksList, MARK_TITLES
from marks.models import *


@register.filter
def value_type(value):
    return str(type(value))


@login_required
def create_mark(request, mark_type, report_id):
    activate(request.user.extended.language)

    problem_description = None
    try:
        if mark_type == 'unsafe':
            report = ReportUnsafe.objects.get(pk=int(report_id))
        elif mark_type == 'safe':
            report = ReportSafe.objects.get(pk=int(report_id))
        else:
            report = ReportUnknown.objects.get(pk=int(report_id))
            afc = ArchiveFileContent(report, file_name=report.problem_description)
            if afc.error is not None:
                logger.error(afc.error)
                return HttpResponseRedirect(reverse('error', args=[500]))
            problem_description = afc.content
    except ObjectDoesNotExist:
        return HttpResponseRedirect(reverse('error', args=[504]))
    if not MarkAccess(request.user, report=report).can_create():
        return HttpResponseRedirect(reverse('error', args=[601]))
    tags = None
    if mark_type != 'unknown':
        tags = TagsInfo(mark_type, [])
        if tags.error is not None:
            logger.error(tags.error, stack_info=True)
            return HttpResponseRedirect(reverse('error', args=[500]))

    return render(request, 'marks/CreateMark.html', {
        'report': report,
        'type': mark_type,
        'markdata': MarkData(mark_type, report=report),
        'can_freeze': (request.user.extended.role == USER_ROLES[2][0]),
        'tags': tags,
        'problem_description': problem_description
    })


@login_required
def view_mark(request, mark_type, mark_id):
    activate(request.user.extended.language)

    try:
        if mark_type == 'unsafe':
            mark = MarkUnsafe.objects.get(pk=int(mark_id))
        elif mark_type == 'safe':
            mark = MarkSafe.objects.get(pk=int(mark_id))
        else:
            mark = MarkUnknown.objects.get(pk=int(mark_id))
    except ObjectDoesNotExist:
        return HttpResponseRedirect(reverse('error', args=[604]))

    if mark.version == 0:
        return HttpResponseRedirect(reverse('error', args=[605]))

    history_set = mark.versions.order_by('-version')
    last_version = history_set.first()

    error_trace = None
    if mark_type == 'unsafe':
        with last_version.error_trace.file.file as fp:
            error_trace = fp.read().decode('utf8')

    tags = None
    if mark_type != 'unknown':
        tags = TagsInfo(mark_type, list(tag.tag.pk for tag in last_version.tags.all()))
        if tags.error is not None:
            logger.error(tags.error, stack_info=True)
            return HttpResponseRedirect(reverse('error', args=[500]))
    return render(request, 'marks/ViewMark.html', {
        'mark': mark,
        'version': last_version,
        'first_version': history_set.last(),
        'type': mark_type,
        'markdata': MarkData(mark_type, mark_version=last_version),
        'reports': MarkReportsTable(request.user, mark),
        'tags': tags,
        'can_edit': MarkAccess(request.user, mark=mark).can_edit(),
        'view_tags': True,
        'error_trace': error_trace
    })


@login_required
def edit_mark(request, mark_type, mark_id):
    activate(request.user.extended.language)

    try:
        if mark_type == 'unsafe':
            mark = MarkUnsafe.objects.get(pk=int(mark_id))
        elif mark_type == 'safe':
            mark = MarkSafe.objects.get(pk=int(mark_id))
        else:
            mark = MarkUnknown.objects.get(pk=int(mark_id))
    except ObjectDoesNotExist:
        return HttpResponseRedirect(reverse('error', args=[604]))
    if mark.version == 0:
        return HttpResponseRedirect(reverse('error', args=[605]))

    if not MarkAccess(request.user, mark=mark).can_edit():
        return HttpResponseRedirect(reverse('error', args=[603]))

    history_set = mark.versions.order_by('-version')
    last_version = history_set.first()

    error_trace = None
    if mark_type == 'unsafe':
        with last_version.error_trace.file.file as fp:
            error_trace = fp.read().decode('utf8')

    tags = None
    if mark_type != 'unknown':
        tags = TagsInfo(mark_type, list(tag.tag.pk for tag in last_version.tags.all()))
        if tags.error is not None:
            logger.error(tags.error, stack_info=True)
            return HttpResponseRedirect(reverse('error', args=[500]))

<<<<<<< HEAD
    if can_edit:
        template = 'marks/EditMark.html'
        if mark_type == 'unknown':
            template = 'marks/EditUnknownMark.html'
        mark_versions = []
        for m in history_set:
            if m.version == mark.version:
                title = _("Current version")
            else:
                change_time = m.change_date.astimezone(pytz.timezone(request.user.extended.timezone))
                title = change_time.strftime("%d.%m.%Y %H:%M:%S")
                if m.author is not None:
                    title += " (%s %s)" % (m.author.last_name, m.author.first_name)
                title += ': ' + m.comment
            mark_versions.append({'version': m.version, 'title': title})

        return render(request, template, {
            'mark': mark,
            'version': last_version,
            'first_version': history_set.order_by('version')[0],
            'type': mark_type,
            'markdata': MarkData(mark_type, mark_version=last_version),
            'reports': MarkReportsTable(request.user, mark),
            'versions': mark_versions,
            'can_freeze': (request.user.extended.role == USER_ROLES[2][0]),
            'tags': tags,
            'can_edit': True
        })
    else:
        return render(request, 'marks/ViewMark.html', {
            'mark': mark,
            'version': last_version,
            'first_version': history_set.order_by('version')[0],
            'type': mark_type,
            'markdata': MarkData(mark_type, mark_version=last_version),
            'reports': MarkReportsTable(request.user, mark),
            'tags': tags
        })
=======
    template = 'marks/EditMark.html'
    if mark_type == 'unknown':
        template = 'marks/EditUnknownMark.html'
    mark_versions = []
    for m in history_set:
        if m.version == mark.version:
            title = _("Current version")
        else:
            change_time = m.change_date.astimezone(pytz.timezone(request.user.extended.timezone))
            title = change_time.strftime("%d.%m.%Y %H:%M:%S")
            if m.author is not None:
                title += " (%s %s)" % (m.author.extended.last_name, m.author.extended.first_name)
            title += ': ' + m.comment
        mark_versions.append({'version': m.version, 'title': title})

    return render(request, template, {
        'mark': mark,
        'version': last_version,
        'first_version': history_set.last(),
        'type': mark_type,
        'markdata': MarkData(mark_type, mark_version=last_version),
        'reports': MarkReportsTable(request.user, mark),
        'versions': mark_versions,
        'can_freeze': (request.user.extended.role == USER_ROLES[2][0]),
        'tags': tags,
        'error_trace': error_trace
    })
>>>>>>> 0bad1a85


@unparallel_group(['mark'])
@login_required
def save_mark(request):
    activate(request.user.extended.language)

    if request.method != 'POST':
        return JsonResponse({'error': 'Unknown error'})
    try:
        savedata = json.loads(unquote(request.POST.get('savedata', '{}')))
    except Exception as e:
        logger.exception(e, stack_info=True)
        return JsonResponse({'error': 'Unknown error'})
    if savedata.get('data_type') not in ['safe', 'unsafe', 'unknown']:
        return JsonResponse({'error': 'Unknown error'})

    if 'report_id' in savedata:
        try:
            if savedata['data_type'] == 'unsafe':
                inst = ReportUnsafe.objects.get(pk=int(savedata['report_id']))
            elif savedata['data_type'] == 'safe':
                inst = ReportSafe.objects.get(pk=int(savedata['report_id']))
            else:
                inst = ReportUnknown.objects.get(pk=int(savedata['report_id']))
        except ObjectDoesNotExist:
            return JsonResponse({'error': str(_('The report was not found'))})
        if not MarkAccess(request.user, report=inst).can_create():
            return JsonResponse({'error': str(_("You don't have an access to create new marks"))})
    elif 'mark_id' in savedata:
        try:
            if savedata['data_type'] == 'unsafe':
                inst = MarkUnsafe.objects.get(pk=int(savedata['mark_id']))
            elif savedata['data_type'] == 'safe':
                inst = MarkSafe.objects.get(pk=int(savedata['mark_id']))
            else:
                inst = MarkUnknown.objects.get(pk=int(savedata['mark_id']))
        except ObjectDoesNotExist:
            return JsonResponse({'error': str(_('The mark was not found'))})
        if not MarkAccess(request.user, mark=inst).can_edit():
            return JsonResponse({'error': str(_("You don't have an access to this mark"))})
    else:
        return JsonResponse({'error': 'Unknown error'})

    try:
        res = NewMark(inst, request.user, savedata['data_type'], savedata)
    except Exception as e:
        logger.exception("Error while saving/creating mark: %s" % e, stack_info=True)
        return JsonResponse({'error': 'Unknown error'})
    if res.error is not None:
        return JsonResponse({'error': str(res.error)})

    try:
        return JsonResponse({'cache_id': MarkChangesTable(request.user, res.mark, res.changes).cache_id})
    except Exception as e:
        logger.exception('Error while saving changes of mark associations: %s' % e, stack_info=True)
        return JsonResponse({'error': 'Unknown error'})


@login_required
def get_func_description(request):
    activate(request.user.extended.language)

    if request.method != 'POST':
        return JsonResponse({'error': 'Unknown error'})
    func_id = int(request.POST.get('func_id', '0'))
    func_type = request.POST.get('func_type', 'compare')
    if func_type == 'compare':
        try:
            function = MarkUnsafeCompare.objects.get(pk=func_id)
        except ObjectDoesNotExist:
            return JsonResponse({
                'error': _('The error traces comparison function was not found')
            })
    elif func_type == 'convert':
        try:
            function = MarkUnsafeConvert.objects.get(pk=func_id)
        except ObjectDoesNotExist:
            return JsonResponse({
                'error': _('The error traces conversion function was not found')
            })
    else:
        return JsonResponse({'error': 'Unknown error'})
    return JsonResponse({'description': function.description})


@login_required
def get_mark_version_data(request):
    activate(request.user.extended.language)
    if request.method != 'POST':
        return HttpResponse('')
    if int(request.POST.get('version', '0')) == 0:
        return JsonResponse({'error': _('The mark is being deleted')})

    mark_type = request.POST.get('type', None)
    if mark_type not in ['safe', 'unsafe', 'unknown']:
        return JsonResponse({'error': _('Unknown error')})
    error_trace = None
    try:
        if mark_type == 'unsafe':
            mark_version = MarkUnsafeHistory.objects.get(
                version=int(request.POST.get('version', '0')),
                mark_id=int(request.POST.get('mark_id', '0'))
            )
            with mark_version.error_trace.file as fp:
                error_trace = fp.read().decode('utf8')
        elif mark_type == 'safe':
            mark_version = MarkSafeHistory.objects.get(
                version=int(request.POST.get('version', '0')),
                mark_id=int(request.POST.get('mark_id', '0'))
            )
        else:
            mark_version = MarkUnknownHistory.objects.get(
                version=int(request.POST.get('version', '0')),
                mark_id=int(request.POST.get('mark_id', '0'))
            )
    except ObjectDoesNotExist:
        return JsonResponse({
            'error': _('Your version is expired, please reload the page')
        })
    if not MarkAccess(request.user, mark=mark_version.mark).can_edit():
        return JsonResponse({
            'error': _("You don't have an access to edit this mark")
        })
    if mark_type == 'unknown':
        unknown_data_tmpl = get_template('marks/MarkUnknownData.html')
        data = unknown_data_tmpl.render({
            'markdata': MarkData(mark_type, mark_version=mark_version)
        })
    else:
        data_templ = get_template('marks/MarkAddData.html')
        tags = TagsInfo(mark_type, list(tag.tag.pk for tag in mark_version.tags.all()))
        if tags.error is not None:
            return JsonResponse({'error': str(tags.error)})
        data = data_templ.render({
            'markdata': MarkData(mark_type, mark_version=mark_version),
            'tags': tags,
            'can_edit': True,
            'error_trace': error_trace
        })
    return JsonResponse({'data': data})


@login_required
def mark_list(request, marks_type):
    activate(request.user.extended.language)
    titles = {
        'unsafe': _('Unsafe marks'),
        'safe': _('Safe marks'),
        'unknown': _('Unknown marks'),
    }
    verdicts = {
        'unsafe': MARK_UNSAFE,
        'safe': MARK_SAFE,
        'unknown': []
    }
    view_type = {
        'unsafe': '7',
        'safe': '8',
        'unknown': '9'
    }
    table_args = [request.user, marks_type]
    if request.method == 'POST':
        if request.POST.get('view_type', None) == view_type[marks_type]:
            table_args.append(request.POST.get('view', None))
            table_args.append(request.POST.get('view_id', None))

    return render(request, 'marks/MarkList.html', {
        'tabledata': MarksList(*table_args),
        'type': marks_type,
        'title': titles[marks_type],
        'statuses': MARK_STATUS,
        'mark_types': MARK_TYPE,
        'verdicts': verdicts[marks_type],
        'authors': User.objects.all(),
        'view_type': view_type[marks_type],
        'views': View.objects.filter(type=view_type[marks_type]),
    })


@login_required
def download_mark(request, mark_type, mark_id):

    if request.method == 'POST':
        return HttpResponse('')
    try:
        if mark_type == 'safe':
            mark = MarkSafe.objects.get(pk=int(mark_id))
        elif mark_type == 'unsafe':
            mark = MarkUnsafe.objects.get(pk=int(mark_id))
        else:
            mark = MarkUnknown.objects.get(pk=int(mark_id))
    except ObjectDoesNotExist:
        return HttpResponseRedirect(reverse('error', args=[604]))
    if mark.version == 0:
        return HttpResponseRedirect(reverse('error', args=[605]))

    mark_tar = CreateMarkTar(mark)

    response = HttpResponse(content_type="application/x-tar-gz")
    response["Content-Disposition"] = "attachment; filename=%s" % mark_tar.name
    response.write(mark_tar.tempfile.read())
    return response


@unparallel_group(['mark'])
@login_required
def upload_marks(request):
    activate(request.user.extended.language)

    if not MarkAccess(request.user).can_create():
        return JsonResponse({
            'status': False,
            'message': _("You don't have access to create new marks")
        })

    failed_marks = []
    mark_id = None
    mark_type = None
    num_of_new_marks = 0
    for f in request.FILES.getlist('file'):
        tardata = ReadTarMark(request.user, f)
        if tardata.error is not None:
            failed_marks.append([tardata.error + '', f.name])
        else:
            num_of_new_marks += 1
            mark_id = tardata.mark.pk
            mark_type = tardata.type
    if len(failed_marks) > 0:
        return JsonResponse({'status': False, 'messages': failed_marks})
    if num_of_new_marks == 1:
        return JsonResponse({
            'status': True, 'mark_id': str(mark_id), 'mark_type': mark_type
        })
    return JsonResponse({'status': True})


@unparallel_group(['mark'])
@login_required
def delete_mark(request, mark_type, mark_id):
    try:
        if mark_type == 'unsafe':
            mark = MarkUnsafe.objects.get(pk=int(mark_id))
        elif mark_type == 'safe':
            mark = MarkSafe.objects.get(pk=int(mark_id))
        else:
            mark = MarkUnknown.objects.get(pk=int(mark_id))
    except ObjectDoesNotExist:
        return HttpResponseRedirect(reverse('error', args=[604]))
    if not MarkAccess(request.user, mark=mark).can_delete():
        return HttpResponseRedirect(reverse('error', args=[602]))
    DeleteMark(mark)
    return HttpResponseRedirect(reverse('marks:mark_list', args=[mark_type]))


@unparallel_group(['mark'])
@login_required
def delete_marks(request):
    activate(request.user.extended.language)
    if request.method != 'POST':
        return JsonResponse({'error': 'Unknown error'})
    if 'type' not in request.POST or 'ids' not in request.POST:
        return JsonResponse({'error': 'Unknown error'})
    try:
        mark_ids = json.loads(request.POST['ids'])
    except Exception as e:
        logger.exception("Json parsing error: %s" % e, stack_info=True)
        return JsonResponse({'error': 'Unknown error'})
    if request.POST['type'] == 'unsafe':
        marks = MarkUnsafe.objects.filter(id__in=mark_ids)
    elif request.POST['type'] == 'safe':
        marks = MarkSafe.objects.filter(id__in=mark_ids)
    elif request.POST['type'] == 'unknown':
        marks = MarkUnknown.objects.filter(id__in=mark_ids)
    else:
        return JsonResponse({'error': 'Unknown error'})

    if not all(MarkAccess(request.user, mark=mark).can_delete() for mark in marks):
        return JsonResponse({'error': _("You can't delete one of the selected mark")})
    for mark in marks:
        DeleteMark(mark)
    return JsonResponse({})


@unparallel
@login_required
def remove_versions(request):
    activate(request.user.extended.language)

    if request.method != 'POST':
        return JsonResponse({'error': 'Unknown error'})
    mark_id = int(request.POST.get('mark_id', 0))
    mark_type = request.POST.get('mark_type', None)
    try:
        if mark_type == 'safe':
            mark = MarkSafe.objects.get(pk=mark_id)
        elif mark_type == 'unsafe':
            mark = MarkUnsafe.objects.get(pk=mark_id)
        elif mark_type == 'unknown':
            mark = MarkUnknown.objects.get(pk=mark_id)
        else:
            return JsonResponse({'error': 'Unknown error'})
        if mark.version == 0:
            return JsonResponse({'error': 'The mark is being deleted'})
        mark_history = mark.versions.filter(~Q(version__in=[mark.version, 1]))
    except ObjectDoesNotExist:
        return JsonResponse({'error': _('The mark was not found')})
    if not MarkAccess(request.user, mark).can_edit():
        return JsonResponse({'error': _("You don't have an access to edit this mark")})

    versions = json.loads(request.POST.get('versions', '[]'))
    checked_versions = mark_history.filter(version__in=versions)
    deleted_versions = len(checked_versions)
    checked_versions.delete()

    if deleted_versions > 0:
        return JsonResponse({'message': _('Selected versions were successfully deleted')})
    return JsonResponse({'error': _('Nothing to delete')})


@login_required
def get_mark_versions(request):
    activate(request.user.extended.language)

    if request.method != 'POST':
        return JsonResponse({'error': 'Unknown error'})
    mark_id = int(request.POST.get('mark_id', 0))
    mark_type = request.POST.get('mark_type', None)
    try:
        if mark_type == 'safe':
            mark = MarkSafe.objects.get(pk=mark_id)
        elif mark_type == 'unsafe':
            mark = MarkUnsafe.objects.get(pk=mark_id)
        elif mark_type == 'unknown':
            mark = MarkUnknown.objects.get(pk=mark_id)
        else:
            return JsonResponse({'error': 'Unknown error'})
        if mark.version == 0:
            return JsonResponse({'error': 'The mark is being deleted'})
        mark_history = mark.versions.filter(
            ~Q(version__in=[mark.version, 1])).order_by('-version')
    except ObjectDoesNotExist:
        return JsonResponse({'error': _('The mark was not found')})
    mark_versions = []
    for m in mark_history:
        mark_time = m.change_date.astimezone(pytz.timezone(request.user.extended.timezone))
        title = mark_time.strftime("%d.%m.%Y %H:%M:%S")
        if m.author is not None:
            title += " (%s %s)" % (m.author.last_name, m.author.first_name)
        title += ': ' + m.comment
        mark_versions.append({'version': m.version, 'title': title})
    return render(request, 'marks/markVersions.html', {'versions': mark_versions})


@login_required
def association_changes(request, association_id):
    activate(request.user.extended.language)

    try:
        ass_ch = MarkAssociationsChanges.objects.get(identifier=association_id)
    except ObjectDoesNotExist:
        return HttpResponseRedirect(reverse('error', args=[500]))
    try:
        data = json.loads(ass_ch.table_data)
    except ValueError:
        return HttpResponseRedirect(reverse('error', args=[500]))
    return render(request, 'marks/SaveMarkResult.html', {
        'MarkTable': data,
        'header': Header(data.get('columns', []), MARK_TITLES).struct
    })


@login_required
def show_tags(request, tags_type):
    activate(request.user.extended.language)

    if tags_type == 'unsafe':
        page_title = "Unsafe tags"
    else:
        page_title = "Safe tags"
    tags_data = GetTagsData(tags_type)
    if tags_data.error is not None:
        logger.error("Can't get tags data: %s" % tags_data.error)
        return HttpResponseRedirect(reverse('error', args=[500]))
    return render(request, 'marks/TagsTree.html', {
        'title': page_title,
        'tags': tags_data.table.data,
        'tags_type': tags_type,
        'can_edit': can_edit_tags(request.user)
    })


@login_required
def get_tag_parents(request):
    activate(request.user.extended.language)

    if request.method != 'POST':
        return JsonResponse({'error': 'Unknown error'})
    if 'tag_type' not in request.POST or request.POST['tag_type'] not in ['safe', 'unsafe']:
        return JsonResponse({'error': 'Unknown error'})
    if 'tag_id' not in request.POST:
        if request.POST['tag_type'] == 'unsafe':
            return JsonResponse({'parents': json.dumps(list(tag.pk for tag in UnsafeTag.objects.order_by('tag')),
                                                       ensure_ascii=False, sort_keys=True, indent=4)})
        else:
            return JsonResponse({'parents': json.dumps(list(tag.pk for tag in SafeTag.objects.order_by('tag')),
                                                       ensure_ascii=False, sort_keys=True, indent=4)})
    res = GetParents(request.POST['tag_id'], request.POST['tag_type'])
    if res.error is not None:
        return JsonResponse({'error': str(res.error)})
    return JsonResponse({
        'parents': json.dumps(res.parents_ids, ensure_ascii=False, sort_keys=True, indent=4),
        'current': res.tag.parent_id if res.tag.parent_id is not None else 0
    })


@login_required
def save_tag(request):
    activate(request.user.extended.language)

    if request.method != 'POST':
        return JsonResponse({'error': 'Unknown error'})
    if not can_edit_tags(request.user):
        return JsonResponse({'error': _("You don't have an access to edit tags")})
    res = SaveTag(request.POST)
    if res.error is not None:
        return JsonResponse({'error': str(res.error)})
    return JsonResponse({})


@login_required
def remove_tag(request):
    activate(request.user.extended.language)

    if request.method != 'POST':
        return JsonResponse({'error': 'Unknown error'})
    if not can_edit_tags(request.user):
        return JsonResponse({'error': _("You don't have an access to remove tags") + ''})
    if 'tag_type' not in request.POST or request.POST['tag_type'] not in ['safe', 'unsafe']:
        return JsonResponse({'error': 'Unknown error'})
    if request.POST['tag_type'] == 'safe':
        try:
            SafeTag.objects.get(pk=request.POST.get('tag_id', 0)).delete()
        except ObjectDoesNotExist:
            return JsonResponse({'error': _('The tag was not found')})
    else:
        try:
            UnsafeTag.objects.get(pk=request.POST.get('tag_id', 0)).delete()
        except ObjectDoesNotExist:
            return JsonResponse({'error': _('The tag was not found')})
    return JsonResponse({})


@login_required
def get_tags_data(request):
    activate(request.user.extended.language)

    if request.method != 'POST':
        return JsonResponse({'error': 'Unknown error'})
    if 'tag_type' not in request.POST or request.POST['tag_type'] not in ['safe', 'unsafe']:
        return JsonResponse({'error': 'Unknown error'})
    if 'selected_tags' not in request.POST:
        return JsonResponse({'error': 'Unknown error'})
    deleted_tag = None
    if 'deleted' in request.POST and request.POST['deleted'] is not None:
        try:
            deleted_tag = int(request.POST['deleted'])
        except Exception as e:
            logger.error("Deleted tag has wrong format: %s" % e)
            return JsonResponse({'error': 'Unknown error'})
    try:
        selected_tags = json.loads(request.POST['selected_tags'])
    except Exception as e:
        logger.error("Can't parse selected tags: %s" % e, stack_info=True)
        return JsonResponse({'error': 'Unknown error'})
    res = TagsInfo(request.POST['tag_type'], selected_tags, deleted_tag)
    if res.error is not None:
        return JsonResponse({'error': str(res.error)})
    return JsonResponse({
        'available': json.dumps(res.available, ensure_ascii=False, sort_keys=True, indent=4),
        'selected': json.dumps(res.selected, ensure_ascii=False, sort_keys=True, indent=4),
        'tree': get_template('marks/MarkTagsTree.html').render({
            'tags': res.table, 'tags_type': res.tag_type, 'can_edit': True
        })
    })


@login_required
def download_tags(request, tags_type):
    tags_data = []
    if tags_type == 'safe':
        tags_table = SafeTag
    else:
        tags_table = UnsafeTag
    for tag in tags_table.objects.all():
        tag_data = {'name': tag.tag, 'description': tag.description}
        if tag.parent is not None:
            tag_data['parent'] = tag.parent.tag
        tags_data.append(tag_data)
    fp = BytesIO()
    fp.write(json.dumps(tags_data, ensure_ascii=False, sort_keys=True, indent=4).encode('utf8'))
    fp.seek(0)
    tags_file_name = 'Tags-%s.json' % tags_type
    mimetype = mimetypes.guess_type(os.path.basename(tags_file_name))[0]
    response = HttpResponse(content_type=mimetype)
    response["Content-Disposition"] = "attachment; filename=%s" % tags_file_name
    response.write(fp.read())
    return response


@login_required
def upload_tags(request):
    if request.method != 'POST':
        return JsonResponse({'error': 'Unknown error'})
    if not can_edit_tags(request.user):
        return JsonResponse({'error': _("You don't have an access to create tags") + ''})
    if 'tags_type' not in request.POST or request.POST['tags_type'] not in ['safe', 'unsafe']:
        return JsonResponse({'error': 'Unknown error'})
    fp = None
    for f in request.FILES.getlist('file'):
        fp = f
    if fp is None:
        return JsonResponse({'error': 'Unknown error'})
    res = CreateTagsFromFile(fp, request.POST['tags_type'])
    if res.error is not None:
        return JsonResponse({'error': str(res.error)})
    return JsonResponse({})


@unparallel_group(['mark'])
def download_all(request):
    if not request.user.is_authenticated():
        return JsonResponse({'error': 'You are not signing in'})
    if request.user.extended.role not in [USER_ROLES[2][0], USER_ROLES[4][0]]:
        return JsonResponse({'error': "You don't have an access to download all marks"})
    arch = AllMarksTar()
    response = HttpResponse(content_type="application/x-tar-gz")
    response["Content-Disposition"] = 'attachment; filename={0}'.format(arch.name)
    response.write(arch.tempfile.read())

    return response


@unparallel_group(['mark'])
def upload_all(request):
    if not request.user.is_authenticated():
        return JsonResponse({'error': 'You are not signing in'})

    if request.user.extended.role not in [USER_ROLES[2][0], USER_ROLES[4][0]]:
        return JsonResponse({'error': "You don't have an access to upload marks"})

    if request.method != 'POST':
        return JsonResponse({'error': 'Only POST requests are supported'})
    delete_all_marks = False
    if int(request.POST.get('delete', 0)) == 1:
        delete_all_marks = True

    if len(request.FILES.getlist('file')) == 0:
        return JsonResponse({'error': 'Archive with marks expected'})
    try:
        marks_dir = extract_tar_temp(request.FILES.getlist('file')[0])
    except Exception as e:
        logger.exception("Archive extraction failed" % e, stack_info=True)
        return JsonResponse({'error': 'Archive extraction failed'})

    res = UploadAllMarks(request.user, marks_dir.name, delete_all_marks)
    if res.error is not None:
        return JsonResponse({'error': res.error})
    return JsonResponse(res.numbers)<|MERGE_RESOLUTION|>--- conflicted
+++ resolved
@@ -163,46 +163,6 @@
             logger.error(tags.error, stack_info=True)
             return HttpResponseRedirect(reverse('error', args=[500]))
 
-<<<<<<< HEAD
-    if can_edit:
-        template = 'marks/EditMark.html'
-        if mark_type == 'unknown':
-            template = 'marks/EditUnknownMark.html'
-        mark_versions = []
-        for m in history_set:
-            if m.version == mark.version:
-                title = _("Current version")
-            else:
-                change_time = m.change_date.astimezone(pytz.timezone(request.user.extended.timezone))
-                title = change_time.strftime("%d.%m.%Y %H:%M:%S")
-                if m.author is not None:
-                    title += " (%s %s)" % (m.author.last_name, m.author.first_name)
-                title += ': ' + m.comment
-            mark_versions.append({'version': m.version, 'title': title})
-
-        return render(request, template, {
-            'mark': mark,
-            'version': last_version,
-            'first_version': history_set.order_by('version')[0],
-            'type': mark_type,
-            'markdata': MarkData(mark_type, mark_version=last_version),
-            'reports': MarkReportsTable(request.user, mark),
-            'versions': mark_versions,
-            'can_freeze': (request.user.extended.role == USER_ROLES[2][0]),
-            'tags': tags,
-            'can_edit': True
-        })
-    else:
-        return render(request, 'marks/ViewMark.html', {
-            'mark': mark,
-            'version': last_version,
-            'first_version': history_set.order_by('version')[0],
-            'type': mark_type,
-            'markdata': MarkData(mark_type, mark_version=last_version),
-            'reports': MarkReportsTable(request.user, mark),
-            'tags': tags
-        })
-=======
     template = 'marks/EditMark.html'
     if mark_type == 'unknown':
         template = 'marks/EditUnknownMark.html'
@@ -214,7 +174,7 @@
             change_time = m.change_date.astimezone(pytz.timezone(request.user.extended.timezone))
             title = change_time.strftime("%d.%m.%Y %H:%M:%S")
             if m.author is not None:
-                title += " (%s %s)" % (m.author.extended.last_name, m.author.extended.first_name)
+                title += " (%s %s)" % (m.author.last_name, m.author.first_name)
             title += ': ' + m.comment
         mark_versions.append({'version': m.version, 'title': title})
 
@@ -230,7 +190,6 @@
         'tags': tags,
         'error_trace': error_trace
     })
->>>>>>> 0bad1a85
 
 
 @unparallel_group(['mark'])
