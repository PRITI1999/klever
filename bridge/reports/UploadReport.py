#
# Copyright (c) 2014-2016 ISPRAS (http://www.ispras.ru)
# Institute for System Programming of the Russian Academy of Sciences
#
# Licensed under the Apache License, Version 2.0 (the "License");
# you may not use this file except in compliance with the License.
# You may obtain a copy of the License at
#
#     http://www.apache.org/licenses/LICENSE-2.0
#
# Unless required by applicable law or agreed to in writing, software
# distributed under the License is distributed on an "AS IS" BASIS,
# WITHOUT WARRANTIES OR CONDITIONS OF ANY KIND, either express or implied.
# See the License for the specific language governing permissions and
# limitations under the License.
#

import json
from io import BytesIO
from django.core.exceptions import ObjectDoesNotExist
from django.conf import settings
from django.db.models import Q
from bridge.vars import REPORT_FILES_ARCHIVE, ATTR_STATISTIC, JOB_WEIGHT, JOB_STATUS
from marks.utils import ConnectReportWithMarks
from service.utils import FinishJobDecision, KleverCoreStartDecision
from reports.utils import AttrData
from reports.models import *
from tools.utils import RecalculateLeaves, RecalculateVerdicts, RecalculateResources


AVTG_TOTAL_NAME = 'total number of abstract verification task descriptions to be generated in ideal'
AVTG_FAIL_NAME = 'faulty generated abstract verification task descriptions'
VTG_FAIL_NAME = 'faulty processed abstract verification task descriptions'
BT_TOTAL_NAME = 'the number of verification tasks prepared for abstract verification task'


class UploadReport:
    def __init__(self, job, data, archive=None):
        self.job = job
        self.archive = archive
        self.data = {}
        self.ordered_attrs = []
        self.error = None
        try:
            self.__check_data(data)
            self.parent = self.__get_parent()
            self._parents_branch = self.__get_parents_branch()
            self.root = self.__get_root_report()
            self.__upload()
        except Exception as e:
            logger.exception('Uploading report failed: %s' % str(e), stack_info=True)
            self.__job_failed(str(e))
            self.error = str(e)

    def __job_failed(self, error=None):
        if 'id' in self.data:
            error = 'The error occurred when uploading the report with id "%s": ' % self.data['id'] + str(error)
        FinishJobDecision(self.job, JOB_STATUS[5][0], error)

    def __check_data(self, data):
        if not isinstance(data, dict):
            raise ValueError('report data is not a dictionary')
        if 'type' not in data or 'id' not in data or not isinstance(data['id'], str) or len(data['id']) == 0 \
                or not data['id'].startswith('/'):
            raise ValueError('type and id are required or have wrong format')
        if 'parent id' in data and not isinstance(data['parent id'], str):
            raise ValueError('parent id has wrong format')

        if 'resources' in data:
            if not isinstance(data['resources'], dict) \
                    or any(x not in data['resources'] for x in ['wall time', 'CPU time', 'memory size']):
                raise ValueError('resources have wrong format')

        self.data = {'type': data['type'], 'id': data['id']}
        if 'comp' in data:
            self.__check_comp(data['comp'])
        if 'name' in data and isinstance(data['name'], str) and len(data['name']) > 15:
            raise ValueError('component name is too long (max 15 symbols expected)')
        if 'data' in data and not isinstance(data['data'], dict):
            raise ValueError('report data must be a dictionary object')

        if data['type'] == 'start':
            if data['id'] == '/':
                KleverCoreStartDecision(self.job)
                try:
                    self.data.update({
                        'attrs': data['attrs'],
                        'comp': data['comp'],
                    })
                except KeyError as e:
                    raise ValueError("property '%s' is required." % e)
            else:
                try:
                    self.data.update({
                        'parent id': data['parent id'],
                        'name': data['name']
                    })
                except KeyError as e:
                    raise ValueError("property '%s' is required." % e)
                if 'attrs' in data:
                    self.data['attrs'] = data['attrs']
                if 'comp' in data:
                    self.data['comp'] = data['comp']
        elif data['type'] == 'finish':
            try:
                self.data['resources'] = data['resources']
            except KeyError as e:
                raise ValueError("property '%s' is required." % e)
            if 'data' in data:
                self.data.update({'data': data['data']})
            if 'log' in data:
                self.data['log'] = data['log']
        elif data['type'] == 'attrs':
            try:
                self.data['attrs'] = data['attrs']
            except KeyError as e:
                raise ValueError("property '%s' is required." % e)
        elif data['type'] == 'verification':
            try:
                self.data.update({
                    'parent id': data['parent id'],
                    'attrs': data['attrs'],
                    'name': data['name'],
                    'resources': data['resources']
                })
            except KeyError as e:
                raise ValueError("property '%s' is required." % e)
            if 'data' in data:
                self.data.update({'data': data['data']})
            if 'comp' in data:
                self.data['comp'] = data['comp']
            if 'log' in data:
                self.data['log'] = data['log']
        elif data['type'] == 'verification finish':
            pass
        elif data['type'] == 'safe':
            try:
                self.data.update({
                    'parent id': data['parent id'],
                    'proof': data['proof'],
                    'attrs': data['attrs'],
                })
            except KeyError as e:
                raise ValueError("property '%s' is required." % e)
        elif data['type'] == 'unknown':
            try:
                self.data.update({
                    'parent id': data['parent id'],
                    'problem desc': data['problem desc']
                })
            except KeyError as e:
                raise ValueError("property '%s' is required." % e)
            if 'attrs' in data:
                self.data['attrs'] = data['attrs']
        elif data['type'] == 'unsafe':
            try:
                self.data.update({
                    'parent id': data['parent id'],
                    'error trace': data['error trace'],
                    'attrs': data['attrs'],
                })
            except KeyError as e:
                raise ValueError("property '%s' is required." % e)
        elif data['type'] == 'data':
            try:
                self.data.update({'data': data['data']})
            except KeyError as e:
                raise ValueError("property '%s' is required." % e)
        else:
            raise ValueError("report type is not supported")

    def __check_comp(self, descr):
        self.__is_not_used()
        if not isinstance(descr, list):
            raise ValueError('wrong computer description format')
        for d in descr:
            if not isinstance(d, dict) or len(d) != 1:
                raise ValueError('wrong computer description format')
            if not isinstance(d[next(iter(d))], str) and not isinstance(d[next(iter(d))], int):
                raise ValueError('wrong computer description format')

    def __get_root_report(self):
        try:
            return ReportRoot.objects.get(job=self.job)
        except ObjectDoesNotExist:
            raise ValueError("the job is corrupted: can't find report root")

    def __get_parent(self):
        if 'parent id' in self.data:
            try:
                return ReportComponent.objects.get(
                    root=self.job.reportroot,
                    identifier=self.job.identifier + self.data['parent id']
                )
            except ObjectDoesNotExist:
                raise ValueError('report parent was not found')
        elif self.data['id'] == '/':
            return None
        else:
            try:
                curr_report = ReportComponent.objects.get(identifier=self.job.identifier + self.data['id'])
                return ReportComponent.objects.get(id=curr_report.parent_id)
            except ObjectDoesNotExist:
                raise ValueError('report parent was not found')

    def __get_parents_branch(self):
        branch = []
        parent = self.parent
        while parent is not None:
            branch.insert(0, parent)
            if parent.parent_id is not None:
                parent = ReportComponent.objects.get(id=parent.parent_id)
            else:
                parent = None
        return branch

    def __upload(self):
        actions = {
            'start': self.__create_report_component,
            'finish': self.__finish_report_component,
            'attrs': self.__update_attrs,
            'verification': self.__create_report_component,
            'verification finish': self.__finish_verification_report,
            'unsafe': self.__create_report_unsafe,
            'safe': self.__create_report_safe,
            'unknown': self.__create_report_unknown,
            'data': self.__update_report_data
        }
        identifier = self.job.identifier + self.data['id']
        actions[self.data['type']](identifier)
        if len(self.ordered_attrs) != len(set(self.ordered_attrs)):
            raise ValueError("attributes were redefined")

    def __create_report_component(self, identifier):
        try:
            ReportComponent.objects.get(identifier=identifier)
            raise ValueError('the report with specified identifier already exists')
        except ObjectDoesNotExist:
            report = ReportComponent(
                identifier=identifier, parent=self.parent, root=self.root,
                start_date=now(), verification=(self.data['type'] == 'verification'),
                component=Component.objects.get_or_create(name=self.data['name'] if 'name' in self.data else 'Core')[0]
            )
            if 'data' in self.data:
                if self.job.weight == JOB_WEIGHT[0][0] or self.parent is None:
                    report.new_data('report-data.json', BytesIO(json.dumps(
                        self.data['data'], ensure_ascii=False, sort_keys=True, indent=4
                    ).encode('utf8')))

        if 'comp' in self.data:
            report.computer = Computer.objects.get_or_create(
                description=json.dumps(self.data['comp'], ensure_ascii=False, sort_keys=True, indent=4)
            )[0]
        else:
            report.computer = self.parent.computer

        if 'resources' in self.data:
            report.cpu_time = int(self.data['resources']['CPU time'])
            report.memory = int(self.data['resources']['memory size'])
            report.wall_time = int(self.data['resources']['wall time'])

        if self.archive is not None and \
                (self.job.weight == JOB_WEIGHT[0][0] or self.data['type'] == 'verification' or self.parent is None):
            report.new_archive(REPORT_FILES_ARCHIVE, self.archive)
            report.log = self.data.get('log')

        report.save()

        if 'attrs' in self.data:
            self.ordered_attrs = self.__save_attrs(report.id, self.data['attrs'])

        if 'resources' in self.data:
            if self.job.weight == JOB_WEIGHT[0][0]:
                self.__update_parent_resources(report)
            else:
                self.__update_light_resources(report)

    def __update_attrs(self, identifier):
        try:
            report = ReportComponent.objects.get(identifier=identifier)
            self.ordered_attrs = self.__save_attrs(report.id, self.data['attrs'])
        except ObjectDoesNotExist:
            raise ValueError('updated report does not exist')

    def __update_report_data(self, identifier):
        try:
            report = ReportComponent.objects.get(identifier=identifier)
        except ObjectDoesNotExist:
            raise ValueError('updated report does not exist')

        report_data = self.data['data']
        if report.component == 'AVTG':
            if AVTG_FAIL_NAME not in report_data and AVTG_TOTAL_NAME not in report_data:
                self.__update_dict_data(report, report_data)
            else:
                tasks_nums = TasksNumbers.objects.get_or_create(root=self.root)[0]
                if AVTG_TOTAL_NAME in report_data:
                    tasks_nums.avtg_total = int(report_data[AVTG_TOTAL_NAME])
                if AVTG_FAIL_NAME in report_data:
                    tasks_nums.avtg_fail = int(report_data[AVTG_FAIL_NAME])
                tasks_nums.save()
                self.__save_total_tasks_number(tasks_nums)
        elif report.component == 'VTG':
            if VTG_FAIL_NAME in report_data:
                tasks_nums = TasksNumbers.objects.get_or_create(root=self.root)[0]
                tasks_nums.vtg_fail = int(report_data[VTG_FAIL_NAME])
                tasks_nums.save()
                self.__save_total_tasks_number(tasks_nums)
            else:
                self.__update_dict_data(report, report_data)
        elif report.component in {'SBT', 'MBT'}:
            if BT_TOTAL_NAME in report_data:
                tasks_nums = TasksNumbers.objects.get_or_create(root=self.root)[0]
                tasks_nums.bt_total += int(report_data[BT_TOTAL_NAME])
                tasks_nums.bt_num += 1
                tasks_nums.save()
                self.__save_total_tasks_number(tasks_nums)
            else:
                self.__update_dict_data(report, report_data)
        else:
            self.__update_dict_data(report, report_data)

    def __update_dict_data(self, report, new_data):
        if self.job.weight == JOB_WEIGHT[1][0] and report.parent is not None:
            report.save()
            return
        if not isinstance(new_data, dict):
            raise ValueError("report's data must be a dictionary")
        if report.data:
            with report.data as fp:
                old_data = json.loads(fp.read().decode('utf8'))
                old_data.update(new_data)
                new_data = old_data
            report.data.storage.delete(report.data.path)
        report.new_data('report-data.json', BytesIO(json.dumps(new_data, indent=2).encode('utf8')), True)

    def __finish_report_component(self, identifier):
        try:
            report = ReportComponent.objects.get(identifier=identifier)
        except ObjectDoesNotExist:
            raise ValueError('updated report does not exist')
        if report.finish_date is not None:
            raise ValueError('trying to finish the finished component')

        report.cpu_time = int(self.data['resources']['CPU time'])
        report.memory = int(self.data['resources']['memory size'])
        report.wall_time = int(self.data['resources']['wall time'])

        if self.archive is not None and (report.parent is None or self.job.weight == JOB_WEIGHT[0][0]):
            report.new_archive(REPORT_FILES_ARCHIVE, self.archive)
            report.log = self.data.get('log')

        report.finish_date = now()
        if 'data' in self.data:
            # Report is saved after the data is updated
            self.__update_dict_data(report, self.data['data'])
        else:
            report.save()

        if 'attrs' in self.data:
            self.ordered_attrs = self.__save_attrs(report.id, self.data['attrs'])
        if self.job.weight == JOB_WEIGHT[0][0]:
            self.__update_parent_resources(report)
        else:
            self.__update_light_resources(report)

        if self.job.weight == JOB_WEIGHT[1][0] and report.parent is not None \
                and ReportComponent.objects.filter(parent=report).count() == 0:
            report.delete()

    def __finish_verification_report(self, identifier):
        try:
            report = ReportComponent.objects.get(identifier=identifier)
        except ObjectDoesNotExist:
            raise ValueError('verification report does not exist')

        # I hope that verification reports can't have component reports as its children
        if self.job.weight == JOB_WEIGHT[1][0] and Report.objects.filter(parent=report).count() == 0:
            report.delete()
        else:
            if self.job.weight == JOB_WEIGHT[1][0]:
                report.parent = self._parents_branch[0]
            report.finish_date = now()
            report.save()

    def __create_report_unknown(self, identifier):
        try:
            ReportUnknown.objects.get(identifier=identifier)
            raise ValueError('the report with specified identifier already exists')
        except ObjectDoesNotExist:
            if self.archive is None:
                raise ValueError('unknown report must contain archive with problem description')
        report = ReportUnknown(
            identifier=identifier, parent=self.parent, root=self.root,
            component=self.parent.component, problem_description=self.data['problem desc']
        )
        report.new_archive(REPORT_FILES_ARCHIVE, self.archive, True)
        self.__fill_leaf_data(report)

    def __create_report_safe(self, identifier):
        try:
            ReportSafe.objects.get(identifier=identifier)
            raise ValueError('the report with specified identifier already exists')
        except ObjectDoesNotExist:
            if self.parent.cpu_time is None:
                raise ValueError('safe parent need to be verification report and must have cpu_time')
            report = ReportSafe(
                identifier=identifier, parent=self.parent, root=self.root, verifier_time=self.parent.cpu_time
            )
        if self.archive is not None:
            report.new_archive(REPORT_FILES_ARCHIVE, self.archive)
            report.proof = self.data['proof']
        report.save()
<<<<<<< HEAD
        self.__fill_leaf_data(report)
=======

        self.root.safes += 1
        self.root.save()

        self.__collect_attrs(report)
        self.ordered_attrs += self.__save_attrs(report.id, self.data['attrs'])
        report_attrs = self.__get_attrs(report)

        for p in self._parents_branch:
            verdict = Verdict.objects.get_or_create(report=p)[0]
            verdict.safe += 1
            verdict.safe_unassociated += 1
            verdict.save()

            for ra in report_attrs:
                attr_stat = AttrStatistic.objects.get_or_create(report=p, name_id=ra[0], attr_id=ra[1])[0]
                attr_stat.safes += 1
                attr_stat.save()

            ReportComponentLeaf.objects.create(report=p, safe=report)
        if self.job.safe_marks:
            ConnectReportWithMarks(report)

    def __create_medium_safe_report(self, identifier):
        try:
            ReportSafe.objects.get(identifier=identifier)
            raise ValueError('the report with specified identifier already exists')
        except ObjectDoesNotExist:
            if self.parent.cpu_time is None:
                raise ValueError('safe parent need to be verification report and must have cpu_time')
            report = ReportSafe.objects.create(
                identifier=identifier, parent=self.parent, root=self.root, verifier_time=self.parent.cpu_time
            )
        if self.archive is not None:
            report.new_archive(REPORT_FILES_ARCHIVE, self.archive)
            report.proof = self.data['proof']
        report.save()

        self.root.safes += 1
        self.root.save()

        self.__collect_attrs(report)
        self.ordered_attrs += self.__save_attrs(report.id, self.data['attrs'])
        report_attrs = self.__get_attrs(report)

        root_report = ReportComponent.objects.get(parent=None, root=self.root)
        if not self.parent.archive:
            report.parent = root_report
            report.save()
        else:
            verdict = Verdict.objects.get_or_create(report=self.parent)[0]
            verdict.safe += 1
            verdict.safe_unassociated += 1
            verdict.save()
            ReportComponentLeaf.objects.create(report=self.parent, safe=report)

        verdict = Verdict.objects.get_or_create(report=root_report)[0]
        verdict.safe += 1
        verdict.safe_unassociated += 1
        verdict.save()

        for ra in report_attrs:
            attr_stat = AttrStatistic.objects.get_or_create(report=root_report, name_id=ra[0], attr_id=ra[1])[0]
            attr_stat.safes += 1
            attr_stat.save()

        ReportComponentLeaf.objects.create(report=root_report, safe=report)
        if self.job.safe_marks:
            ConnectReportWithMarks(report)

    def __create_light_safe_report(self, identifier):
        report = ReportSafe.objects.create(identifier=identifier, parent=self.parent, root=self.root, verifier_time=0)
        self.root.safes += 1
        self.root.save()
        self.__collect_attrs(report)
        self.ordered_attrs += self.__save_attrs(report.id, self.data['attrs'])
        report_attrs = self.__get_attrs(report)
        root_report = ReportComponent.objects.get(parent=None, root=self.root)
        for ra in report_attrs:
            attr_stat = AttrStatistic.objects.get_or_create(report=root_report, name_id=ra[0], attr_id=ra[1])[0]
            attr_stat.safes += 1
            attr_stat.save()

        report.delete()
>>>>>>> 8064b7fa

    def __create_report_unsafe(self, identifier):
        try:
            ReportUnsafe.objects.get(identifier=identifier)
            raise ValueError('the report with specified identifier already exists')
        except ObjectDoesNotExist:
            if self.archive is None:
                raise ValueError('unsafe report must contain archive with error trace and source code files')
        if self.parent.cpu_time is None:
            raise ValueError('unsafe parent need to be verification report and must have cpu_time')
        report = ReportUnsafe(
            identifier=identifier, parent=self.parent, root=self.root,
            error_trace=self.data['error trace'], verifier_time=self.parent.cpu_time
        )
        report.new_archive(REPORT_FILES_ARCHIVE, self.archive, True)
        self.__fill_leaf_data(report)

    def __fill_leaf_data(self, leaf):
        attrs_ids = []
        for p in self._parents_branch:
            for ra in p.attrs.order_by('id').values('attr__name__name', 'attr_id'):
                self.ordered_attrs.append(ra['attr__name__name'])
                attrs_ids.append(ra['attr_id'])
        ReportAttr.objects.bulk_create(list(ReportAttr(attr_id=a_id, report=leaf) for a_id in attrs_ids))

        if 'attrs' in self.data:
            self.ordered_attrs += self.__save_attrs(leaf.id, self.data['attrs'])
        if self.job.weight == JOB_WEIGHT[1][0]:
            self.__cut_reports_branch(leaf)

        if self.data['type'] == 'unknown':
            self.__fill_unknown_cache(leaf)
        elif self.data['type'] == 'unsafe':
            self.__fill_unsafe_cache(leaf)
        elif self.data['type'] == 'safe':
            self.__fill_safe_cache(leaf)
        self.__fill_attrs_statistic(leaf)
        ConnectReportWithMarks(leaf)

    def __cut_reports_branch(self, leaf):
        # Just Core report
        self._parents_branch = self._parents_branch[:1]
        if self.parent.archive:
            # After verification finish report self.parent.parent will be Core report
            self._parents_branch.append(self.parent)
        else:
            leaf.parent = self._parents_branch[0]
            leaf.save()

    def __fill_unknown_cache(self, unknown):
        for p in self._parents_branch:
            self.__is_not_used()
            verdict = Verdict.objects.get_or_create(report=p)[0]
            verdict.unknown += 1
            verdict.save()
            comp_unknown = ComponentUnknown.objects.get_or_create(report=p, component=unknown.component)[0]
            comp_unknown.number += 1
            comp_unknown.save()
            ReportComponentLeaf.objects.create(unknown=unknown, report=p)

    def __fill_safe_cache(self, safe):
        for p in self._parents_branch:
            verdict = Verdict.objects.get_or_create(report=p)[0]
            verdict.safe += 1
            verdict.safe_unassociated += 1
            verdict.save()
            ReportComponentLeaf.objects.create(report=p, safe=safe)

    def __fill_unsafe_cache(self, unsafe):
        for p in self._parents_branch:
            verdict = Verdict.objects.get_or_create(report=p)[0]
            verdict.unsafe += 1
            verdict.unsafe_unassociated += 1
            verdict.save()
            ReportComponentLeaf.objects.create(report=p, unsafe=unsafe)

    def __fill_attrs_statistic(self, leaf):
        report_attrs = []
        if self.job.type in ATTR_STATISTIC:
            for a in ReportAttr.objects.filter(report=leaf).values('attr__name__name', 'attr__name_id', 'attr_id'):
                if a['attr__name__name'] in ATTR_STATISTIC[self.job.type]:
                    report_attrs.append((a['attr__name_id'], a['attr_id']))
        if self.data['type'] == 'unknown':
            optname = 'unknowns'
        elif self.data['type'] == 'unsafe':
            optname = 'unsafes'
        elif self.data['type'] == 'safe':
            optname = 'safes'
        else:
            return
        for p in self._parents_branch:
            for ra in report_attrs:
                attr_stat = AttrStatistic.objects.get_or_create(report=p, name_id=ra[0], attr_id=ra[1])[0]
                setattr(attr_stat, optname, getattr(attr_stat, optname) + 1)
                attr_stat.save()

    def __update_parent_resources(self, report):

        def update_total_resources(rep):
            res_set = rep.resources_cache.filter(~Q(component=None)).values_list('cpu_time', 'wall_time', 'memory')
            if len(res_set) > 0:
                try:
                    total_compres = rep.resources_cache.get(component=None)
                except ObjectDoesNotExist:
                    total_compres = ComponentResource()
                    total_compres.report = rep
                total_compres.cpu_time = sum(list(cr[0] for cr in res_set))
                total_compres.wall_time = sum(list(cr[1] for cr in res_set))
                total_compres.memory = max(list(cr[2] for cr in res_set))
                total_compres.save()

        report.resources_cache.get_or_create(component=report.component, defaults={
            'wall_time': report.wall_time, 'cpu_time': report.cpu_time, 'memory': report.memory
        })
        if ReportComponent.objects.filter(parent_id=report.id).count() > 0:
            update_total_resources(report)

        for p in self._parents_branch:
            try:
                compres = p.resources_cache.get(component=report.component)
            except ObjectDoesNotExist:
                compres = ComponentResource(component=report.component, report=p)
            compres.cpu_time += report.cpu_time
            compres.wall_time += report.wall_time
            compres.memory = max(report.memory, compres.memory)
            compres.save()
            update_total_resources(p)

    def __update_light_resources(self, report):
        comp_res = LightResource.objects.get_or_create(report=self.root, component=report.component)[0]
        comp_res.cpu_time += report.cpu_time
        comp_res.wall_time += report.wall_time
        comp_res.memory = max(report.memory, comp_res.memory)
        comp_res.save()

        total_res = LightResource.objects.get_or_create(report=self.root, component=None)[0]
        total_res.cpu_time += report.cpu_time
        total_res.wall_time += report.wall_time
        total_res.memory = max(report.memory, total_res.memory)
        total_res.save()

    def __save_total_tasks_number(self, tnums):
        if tnums.bt_num == 0:
            tasks_total = (tnums.avtg_total - tnums.avtg_fail - tnums.vtg_fail)
        else:
            tasks_total = (tnums.avtg_total - tnums.avtg_fail - tnums.vtg_fail) * tnums.bt_total / tnums.bt_num
        if tasks_total < 0:
            tasks_total = 0
        self.root.tasks_total = tasks_total
        self.root.save()

    def __attr_children(self, name, val):
        attr_data = []
        if isinstance(val, list):
            for v in val:
                if isinstance(v, dict):
                    nextname = next(iter(v))
                    for n in self.__attr_children(nextname.replace(':', '_'), v[nextname]):
                        if len(name) == 0:
                            new_id = n[0]
                        else:
                            new_id = "%s:%s" % (name, n[0])
                        attr_data.append((new_id, n[1]))
        elif isinstance(val, str):
            attr_data = [(name, val)]
        return attr_data

    def __save_attrs(self, report_id, attrs):
        if not isinstance(attrs, list):
            return []
        attrdata = AttrData()
        attrorder = []
        for attr, value in self.__attr_children('', attrs):
            attrorder.append(attr)
            attrdata.add(report_id, attr, value)
        attrdata.upload()
        if isinstance(self.parent, ReportComponent) and self.data['type'] in {'start', 'attrs', 'verification'}:
            names = set(x[0] for x in ReportAttr.objects.filter(report_id=report_id).values_list('attr__name_id'))
            for parent in self._parents_branch:
                if parent.attrs.filter(attr__name_id__in=names).count() > 0:
                    raise ValueError("The report has redefined parent's attributes")
        return attrorder

    def __is_not_used(self):
        pass


class CollapseReports:
    def __init__(self, job):
        self.job = job
        if self.job.weight != JOB_WEIGHT[0][0]:
            return
        self.__collapse()
        self.job.weight = JOB_WEIGHT[1][0]
        self.job.save()

    def __collapse(self):
        root = self.job.reportroot
        try:
            core_report = ReportComponent.objects.get(parent=None, root=root)
        except ObjectDoesNotExist:
            return
        ReportSafe.objects.filter(root=root, parent__reportcomponent__archive='').update(parent=core_report)
        ReportUnsafe.objects.filter(root=root, parent__reportcomponent__archive='').update(parent=core_report)
        ReportUnknown.objects.filter(root=root, parent__reportcomponent__archive='').update(parent=core_report)
        ReportComponent.objects.filter(root=root, verification=True, archive='').delete()
        ReportComponent.objects.filter(root=root, verification=True).update(parent=core_report)
        ReportComponent.objects.filter(root=root, verification=False).exclude(id=core_report.id).delete()

        LightResource.objects.bulk_create(list(LightResource(
            report=root, component=cres.component, cpu_time=cres.cpu_time, wall_time=cres.wall_time, memory=cres.memory
        ) for cres in ComponentResource.objects.filter(report=core_report)))
        RecalculateLeaves([root])
        RecalculateVerdicts([root])
        RecalculateResources([root])<|MERGE_RESOLUTION|>--- conflicted
+++ resolved
@@ -18,7 +18,6 @@
 import json
 from io import BytesIO
 from django.core.exceptions import ObjectDoesNotExist
-from django.conf import settings
 from django.db.models import Q
 from bridge.vars import REPORT_FILES_ARCHIVE, ATTR_STATISTIC, JOB_WEIGHT, JOB_STATUS
 from marks.utils import ConnectReportWithMarks
@@ -411,94 +410,7 @@
             report.new_archive(REPORT_FILES_ARCHIVE, self.archive)
             report.proof = self.data['proof']
         report.save()
-<<<<<<< HEAD
         self.__fill_leaf_data(report)
-=======
-
-        self.root.safes += 1
-        self.root.save()
-
-        self.__collect_attrs(report)
-        self.ordered_attrs += self.__save_attrs(report.id, self.data['attrs'])
-        report_attrs = self.__get_attrs(report)
-
-        for p in self._parents_branch:
-            verdict = Verdict.objects.get_or_create(report=p)[0]
-            verdict.safe += 1
-            verdict.safe_unassociated += 1
-            verdict.save()
-
-            for ra in report_attrs:
-                attr_stat = AttrStatistic.objects.get_or_create(report=p, name_id=ra[0], attr_id=ra[1])[0]
-                attr_stat.safes += 1
-                attr_stat.save()
-
-            ReportComponentLeaf.objects.create(report=p, safe=report)
-        if self.job.safe_marks:
-            ConnectReportWithMarks(report)
-
-    def __create_medium_safe_report(self, identifier):
-        try:
-            ReportSafe.objects.get(identifier=identifier)
-            raise ValueError('the report with specified identifier already exists')
-        except ObjectDoesNotExist:
-            if self.parent.cpu_time is None:
-                raise ValueError('safe parent need to be verification report and must have cpu_time')
-            report = ReportSafe.objects.create(
-                identifier=identifier, parent=self.parent, root=self.root, verifier_time=self.parent.cpu_time
-            )
-        if self.archive is not None:
-            report.new_archive(REPORT_FILES_ARCHIVE, self.archive)
-            report.proof = self.data['proof']
-        report.save()
-
-        self.root.safes += 1
-        self.root.save()
-
-        self.__collect_attrs(report)
-        self.ordered_attrs += self.__save_attrs(report.id, self.data['attrs'])
-        report_attrs = self.__get_attrs(report)
-
-        root_report = ReportComponent.objects.get(parent=None, root=self.root)
-        if not self.parent.archive:
-            report.parent = root_report
-            report.save()
-        else:
-            verdict = Verdict.objects.get_or_create(report=self.parent)[0]
-            verdict.safe += 1
-            verdict.safe_unassociated += 1
-            verdict.save()
-            ReportComponentLeaf.objects.create(report=self.parent, safe=report)
-
-        verdict = Verdict.objects.get_or_create(report=root_report)[0]
-        verdict.safe += 1
-        verdict.safe_unassociated += 1
-        verdict.save()
-
-        for ra in report_attrs:
-            attr_stat = AttrStatistic.objects.get_or_create(report=root_report, name_id=ra[0], attr_id=ra[1])[0]
-            attr_stat.safes += 1
-            attr_stat.save()
-
-        ReportComponentLeaf.objects.create(report=root_report, safe=report)
-        if self.job.safe_marks:
-            ConnectReportWithMarks(report)
-
-    def __create_light_safe_report(self, identifier):
-        report = ReportSafe.objects.create(identifier=identifier, parent=self.parent, root=self.root, verifier_time=0)
-        self.root.safes += 1
-        self.root.save()
-        self.__collect_attrs(report)
-        self.ordered_attrs += self.__save_attrs(report.id, self.data['attrs'])
-        report_attrs = self.__get_attrs(report)
-        root_report = ReportComponent.objects.get(parent=None, root=self.root)
-        for ra in report_attrs:
-            attr_stat = AttrStatistic.objects.get_or_create(report=root_report, name_id=ra[0], attr_id=ra[1])[0]
-            attr_stat.safes += 1
-            attr_stat.save()
-
-        report.delete()
->>>>>>> 8064b7fa
 
     def __create_report_unsafe(self, identifier):
         try:
@@ -536,7 +448,8 @@
         elif self.data['type'] == 'safe':
             self.__fill_safe_cache(leaf)
         self.__fill_attrs_statistic(leaf)
-        ConnectReportWithMarks(leaf)
+        if self.data['type'] != 'safe' or self.job.safe_marks:
+            ConnectReportWithMarks(leaf)
 
     def __cut_reports_branch(self, leaf):
         # Just Core report
