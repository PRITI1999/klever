import re
import json
from django.db.models import Q
from django.core.exceptions import ObjectDoesNotExist
from django.core.urlresolvers import reverse
from django.utils.translation import ugettext_lazy as _
from bridge.vars import JOB_STATUS, JOBS_COMPARE_ATTRS
from jobs.utils import JobAccess, CompareFileSet
from reports.models import *
from marks.models import MarkUnsafeReport, MarkSafeReport, MarkUnknownReport
from marks.tables import UNSAFE_COLOR, SAFE_COLOR


<<<<<<< HEAD
COMPARE_ATTRS = {
    JOB_CLASSES[0][0]: ['verification object', 'rule specification'],
    JOB_CLASSES[1][0]: ['verification object', 'rule specification'],
    JOB_CLASSES[2][0]: ['verification object', 'rule specification'],
    JOB_CLASSES[3][0]: ['Commit', 'verification object', 'rule specification'],
    JOB_CLASSES[4][0]: ['verification object', 'rule specification'],
    JOB_CLASSES[5][0]: ['verification object', 'rule specification']
}


=======
>>>>>>> 05f22d71
def can_compare(user, job1, job2):
    if not isinstance(job1, Job) or not isinstance(job2, Job) or not isinstance(user, User):
        return False
    if job1.type != job2.type:
        return False
    if not JobAccess(user, job1).can_view() or job1.status != JOB_STATUS[3][0]:
        return False
    if not JobAccess(user, job2).can_view() or job2.status != JOB_STATUS[3][0]:
        return False
    return True


class ReportTree(object):
    def __init__(self, job):
        self.job = job
        self.attrs = JOBS_COMPARE_ATTRS[job.type]
        self.reports = {}
        self.attr_values = {}
        self.__get_tree()

    def __get_tree(self):
        for u in ReportUnsafe.objects.filter(root__job=self.job):
            main_attrs = u.attrs.filter(attr__name__name__in=self.attrs)
            if len(main_attrs) != len(self.attrs):
                continue
            attr_values = {}
            for ma in main_attrs:
                if ma.attr.name.name in self.attrs:
                    attr_values[ma.attr.name.name] = ma.attr.value
            attrs_id = json.dumps(list(attr_values[x] for x in self.attrs))
            if attrs_id not in self.attr_values:
                self.attr_values[attrs_id] = {
                    'ids': [u.pk],
                    'verdict': COMPARE_VERDICT[1][0]
                }
            else:
                self.attr_values[attrs_id]['ids'].append(u.pk)
            self.reports[u.pk] = {
                'type': 'u',
                'parent': u.parent_id
            }
            for leaf in ReportComponentLeaf.objects.filter(Q(unsafe=u) & ~Q(report_id__in=list(self.reports))):
                self.reports[leaf.report_id] = {
                    'type': 'c',
                    'parent': leaf.report.parent_id
                }
        for s in ReportSafe.objects.filter(root__job=self.job):
            main_attrs = s.attrs.filter(attr__name__name__in=self.attrs)
            if len(main_attrs) != len(self.attrs):
                continue
            attr_values = {}
            for ma in main_attrs:
                if ma.attr.name.name in self.attrs:
                    attr_values[ma.attr.name.name] = ma.attr.value
            attrs_id = json.dumps(list(attr_values[x] for x in self.attrs))
            if attrs_id not in self.attr_values:
                self.attr_values[attrs_id] = {
                    'ids': [s.pk],
                    'verdict': COMPARE_VERDICT[0][0]
                }
            else:
                raise ValueError('Too many leaf reports for "%s"' % attrs_id)
            self.reports[s.pk] = {
                'type': 's',
                'parent': s.parent_id
            }
            for leaf in ReportComponentLeaf.objects.filter(Q(safe=s) & ~Q(report_id__in=list(self.reports))):
                self.reports[leaf.report_id] = {
                    'type': 'c',
                    'parent': leaf.report.parent_id
                }
        for f in ReportUnknown.objects.filter(root__job=self.job):
            main_attrs = f.attrs.filter(attr__name__name__in=self.attrs)
            if len(main_attrs) != len(self.attrs):
                continue
            attr_values = {}
            for ma in main_attrs:
                if ma.attr.name.name in self.attrs:
                    attr_values[ma.attr.name.name] = ma.attr.value
            attrs_id = json.dumps(list(attr_values[x] for x in self.attrs))
            if attrs_id not in self.attr_values:
                self.attr_values[attrs_id] = {
                    'ids': [f.pk],
                    'verdict': COMPARE_VERDICT[3][0]
                }
            else:
                for r_id in self.attr_values[attrs_id]['ids']:
                    if r_id not in self.reports or self.reports[r_id]['type'] != 'u':
                        raise ValueError('Too many leaf reports for "%s"' % attrs_id)
                else:
                    self.attr_values[attrs_id]['verdict'] = COMPARE_VERDICT[2][0]
                    self.attr_values[attrs_id]['ids'].append(f.pk)
            self.reports[f.pk] = {
                'type': 'f',
                'parent': f.parent_id
            }
            for leaf in ReportComponentLeaf.objects.filter(Q(unknown=f) & ~Q(report_id__in=list(self.reports))):
                self.reports[leaf.report_id] = {
                    'type': 'c',
                    'parent': leaf.report.parent_id
                }


class CompareTree(object):
    def __init__(self, user, j1, j2):
        self.user = user
        self.tree1 = ReportTree(j1)
        self.tree2 = ReportTree(j2)
        self.attr_values = {}
        self.__compare_values()
        self.__fill_cache(j1, j2)

    def __compare_values(self):
        for a_id in self.tree1.attr_values:
            self.attr_values[a_id] = {
                'v1': self.tree1.attr_values[a_id]['verdict'],
                'v2': COMPARE_VERDICT[4][0],
                'ids1': self.tree1.attr_values[a_id]['ids'],
                'ids2': []
            }
            if a_id in self.tree2.attr_values:
                self.attr_values[a_id]['v2'] = self.tree2.attr_values[a_id]['verdict']
                self.attr_values[a_id]['ids2'] = self.tree2.attr_values[a_id]['ids']
        for a_id in self.tree2.attr_values:
            if a_id not in self.tree1.attr_values:
                self.attr_values[a_id] = {
                    'v1': COMPARE_VERDICT[4][0],
                    'v2': self.tree2.attr_values[a_id]['verdict'],
                    'ids1': [],
                    'ids2': self.tree2.attr_values[a_id]['ids']
                }

    def __fill_cache(self, j1, j2):
        CompareJobsInfo.objects.filter(user=self.user).delete()
        info = CompareJobsInfo.objects.create(
            user=self.user, root1=j1.reportroot, root2=j2.reportroot,
            files_diff=json.dumps(CompareFileSet(j1, j2).data)
        )
        for_cache = []
        for x in self.attr_values:
            ids1 = []
            for r_id in self.attr_values[x]['ids1']:
                branch_ids = []
                if r_id in self.tree1.reports:
                    parent = r_id
                    while parent is not None and parent in self.tree1.reports:
                        branch_ids.insert(0, (self.tree1.reports[parent]['type'], parent))
                        parent = self.tree1.reports[parent]['parent']
                if len(branch_ids) > 0:
                    ids1.append(branch_ids)
            ids2 = []
            for r_id in self.attr_values[x]['ids2']:
                branch_ids = []
                if r_id in self.tree2.reports:
                    parent = r_id
                    while parent is not None and parent in self.tree2.reports:
                        branch_ids.insert(0, (self.tree2.reports[parent]['type'], parent))
                        parent = self.tree2.reports[parent]['parent']
                if len(branch_ids) > 0:
                    ids2.append(branch_ids)
            for_cache.append(CompareJobsCache(
                info=info, attr_values=x,
                verdict1=self.attr_values[x]['v1'], verdict2=self.attr_values[x]['v2'],
                reports1=json.dumps(ids1), reports2=json.dumps(ids2)
            ))
        CompareJobsCache.objects.bulk_create(for_cache)


class ComparisonTableData(object):
    def __init__(self, user, j1, j2):
        self.job1 = j1
        self.job2 = j2
        self.user = user
        self.data = []
        self.error = None
        self.info = 0
        self.attrs = []
        self.__get_data()

    def __get_data(self):
        try:
            info = CompareJobsInfo.objects.get(user=self.user, root1=self.job1.reportroot, root2=self.job2.reportroot)
        except ObjectDoesNotExist:
            self.error = _('The comparison cache was not found')
            return
        self.info = info.pk
        for v1 in COMPARE_VERDICT:
            row_data = []
            for v2 in COMPARE_VERDICT:
                num = len(CompareJobsCache.objects.filter(info=info, verdict1=v1[0], verdict2=v2[0]))
                if num == 0:
                    num = '-'
                else:
                    num = (num, v2[0])
                row_data.append(num)
            self.data.append(row_data)
        all_attrs = {}
        for compare in info.comparejobscache_set.all():
            try:
                attr_values = json.loads(compare.attr_values)
            except Exception as e:
                self.error = 'Unknown error'
                print(e)
                return
            if len(attr_values) != len(JOBS_COMPARE_ATTRS[info.root1.job.type]):
                self.error = 'Unknown error'
                return
            for i in range(0, len(attr_values)):
                if JOBS_COMPARE_ATTRS[info.root1.job.type][i] not in all_attrs:
                    all_attrs[JOBS_COMPARE_ATTRS[info.root1.job.type][i]] = []
                if attr_values[i] not in all_attrs[JOBS_COMPARE_ATTRS[info.root1.job.type][i]]:
                    all_attrs[JOBS_COMPARE_ATTRS[info.root1.job.type][i]].append(attr_values[i])

        for a in JOBS_COMPARE_ATTRS[info.root1.job.type]:
            if a in all_attrs:
                self.attrs.append({'name': a, 'values': list(sorted(all_attrs[a]))})


class ComparisonData(object):
    def __init__(self, info_id, page_num, hide_attrs, hide_components, verdict=None, attrs=None):
        self.error = None
        try:
            self.info = CompareJobsInfo.objects.get(pk=info_id)
        except ObjectDoesNotExist:
            self.error = _("The comparison cache was not found")
            return
        self.v1 = self.v2 = None
        self.hide_attrs = hide_attrs
        self.hide_components = hide_components
        self.attr_search = False
        self.pages = {
            'backward': True,
            'forward': True,
            'num': page_num,
            'total': 0
        }
        self.data = self.__get_data(verdict, attrs)

    def __get_verdicts(self, verdict):
        m = re.match('^(\d)_(\d)$', verdict)
        if m is None:
            self.error = 'Unknown error'
            return None, None
        v1 = m.group(1)
        v2 = m.group(2)
        if any(v not in list(x[0] for x in COMPARE_VERDICT) for v in [v1, v2]):
            self.error = 'Unknown error'
            return None, None
        return v1, v2

    def __get_data(self, verdict=None, search_attrs=None):
        if search_attrs is not None:
            try:
                search_attrs = json.dumps(json.loads(search_attrs))
            except ValueError:
                self.error = 'Unknown error'
                return None
            data = self.info.comparejobscache_set.filter(attr_values=search_attrs).order_by('id')
            self.attr_search = True
        elif verdict is not None:
            (v1, v2) = self.__get_verdicts(verdict)
            data = self.info.comparejobscache_set.filter(verdict1=v1, verdict2=v2).order_by('id')
        else:
            self.error = 'Unknown error'
            return None
        self.pages['total'] = len(data)
        if self.pages['total'] < self.pages['num']:
            self.error = _('Required reports were not found')
            return None
        self.pages['backward'] = (self.pages['num'] > 1)
        self.pages['forward'] = (self.pages['num'] < self.pages['total'])
        data = data[self.pages['num'] - 1]
        self.v1 = data.verdict1
        self.v2 = data.verdict2

        branches = self.__compare_reports(data)
        if branches is None:
            if self.error is None:
                self.error = 'Unknown error'
            return None

        final_data = []
        for branch in branches:
            ordered = []
            for i in sorted(list(branch)):
                if len(branch[i]) > 0:
                    ordered.append(branch[i])
            final_data.append(ordered)
        return final_data

    def __compare_reports(self, c):
        data1 = self.__get_reports_data(json.loads(c.reports1))
        if data1 is None:
            if self.error is None:
                self.error = 'Unknown error'
            return None
        data2 = self.__get_reports_data(json.loads(c.reports2))
        if data2 is None:
            if self.error is None:
                self.error = 'Unknown error'
            return None
        for i in sorted(list(data1)):
            if i not in data2:
                break
            blocks = self.__compare_lists(data1[i], data2[i])
            if isinstance(blocks, list) and len(blocks) == 2:
                data1[i] = blocks[0]
                data2[i] = blocks[1]
        return [data1, data2]

    def __compare_lists(self, blocks1, blocks2):
        for b1 in blocks1:
            for b2 in blocks2:
                if b1.block_class != b2.block_class or b1.type == 'mark':
                    continue
                for a1 in b1.list:
                    if a1['name'] not in list(x['name'] for x in b2.list):
                        a1['color'] = '#c60806'
                    for a2 in b2.list:
                        if a2['name'] not in list(x['name'] for x in b1.list):
                            a2['color'] = '#c60806'
                        if a1['name'] == a2['name'] and a1['value'] != a2['value']:
                            a1['color'] = a2['color'] = '#af49bd'
        if self.hide_attrs:
            for b1 in blocks1:
                for b2 in blocks2:
                    if b1.block_class != b2.block_class or b1.type == 'mark':
                        continue
                    for b in [b1, b2]:
                        new_list = []
                        for a in b.list:
                            if 'color' in a:
                                new_list.append(a)
                        b.list = new_list
        if self.hide_components:
            for_del = {
                'b1': [],
                'b2': []
            }
            for i in range(0, len(blocks1)):
                for j in range(0, len(blocks2)):
                    if blocks1[i].block_class != blocks2[j].block_class or blocks1[i].type != 'component':
                        continue
                    if blocks1[i].list == blocks2[j].list and blocks1[i].add_info == blocks2[j].add_info:
                        for_del['b1'].append(i)
                        for_del['b2'].append(j)
            new_blocks1 = []
            for i in range(0, len(blocks1)):
                if i not in for_del['b1']:
                    new_blocks1.append(blocks1[i])
            new_blocks2 = []
            for i in range(0, len(blocks2)):
                if i not in for_del['b1']:
                    new_blocks2.append(blocks2[i])
            return [new_blocks1, new_blocks2]
        return None

    def __get_reports_data(self, reports):
        branch_data = {}
        for branch in reports:
            cnt = 1
            parent = None
            for rdata in branch:
                if cnt not in branch_data:
                    branch_data[cnt] = []
                if cnt in branch_data and rdata[1] in list(int(re.sub('.*_', '', x.id)) for x in branch_data[cnt]):
                    pass
                elif rdata[0] == 'c':
                    block = self.__component_data(rdata[1], parent)
                    if self.error is not None:
                        return None
                    branch_data[cnt].append(block)
                elif rdata[0] == 'u':
                    block = self.__unsafe_data(rdata[1], parent)
                    if self.error is not None:
                        return None
                    branch_data[cnt].append(block)
                    if self.v1 == self.v2:
                        cnt += 1
                        blocks = self.__unsafe_mark_data(rdata[1])
                        for b in blocks:
                            if cnt not in branch_data:
                                branch_data[cnt] = []
                            if b.id not in list(x.id for x in branch_data[cnt]):
                                branch_data[cnt].append(b)
                            else:
                                for i in range(0, len(branch_data[cnt])):
                                    if b.id == branch_data[cnt][i].id:
                                        branch_data[cnt][i].parents.extend(b.parents)
                                        break
                    break
                elif rdata[0] == 's':
                    block = self.__safe_data(rdata[1], parent)
                    if self.error is not None:
                        return None
                    branch_data[cnt].append(block)
                    if self.v1 == self.v2:
                        cnt += 1
                        blocks = self.__safe_mark_data(rdata[1])
                        for b in blocks:
                            if cnt not in branch_data:
                                branch_data[cnt] = []
                            if b.id not in list(x.id for x in branch_data[cnt]):
                                branch_data[cnt].append(b)
                            else:
                                for i in range(0, len(branch_data[cnt])):
                                    if b.id == branch_data[cnt][i].id:
                                        branch_data[cnt][i].parents.extend(b.parents)
                                        break
                    break
                elif rdata[0] == 'f':
                    block = self.__unknown_data(rdata[1], parent)
                    if self.error is not None:
                        return None
                    branch_data[cnt].append(block)
                    if self.v1 == self.v2:
                        cnt += 1
                        blocks = self.__unknown_mark_data(rdata[1])
                        for b in blocks:
                            if cnt not in branch_data:
                                branch_data[cnt] = []
                            if b.id not in list(x.id for x in branch_data[cnt]):
                                branch_data[cnt].append(b)
                            else:
                                for i in range(0, len(branch_data[cnt])):
                                    if b.id == branch_data[cnt][i].id:
                                        if b.add_info[0]['value'] == branch_data[cnt][i].add_info[0]['value']:
                                            branch_data[cnt][i].parents.extend(b.parents)
                                        else:
                                            branch_data[cnt].append(b)
                                        break
                    break
                parent = rdata[1]
                cnt += 1
        return branch_data

    def __component_data(self, report_id, parent_id):
        try:
            report = ReportComponent.objects.get(pk=report_id)
        except ObjectDoesNotExist:
            self.error = _('The report was not found, please recalculate the comparison cache')
            return None
        block = CompareBlock('c_%s' % report_id, 'component', report.component.name, 'comp_%s' % report.component.name)
        if parent_id is not None:
            block.parents.append('c_%s' % parent_id)
        for a in report.attrs.order_by('attr__name__name'):
            attr_data = {
                'name': a.attr.name.name,
                'value': a.attr.value
            }
            if attr_data['name'] in JOBS_COMPARE_ATTRS[self.info.root1.job.type]:
                attr_data['color'] = '#8bb72c'
            block.list.append(attr_data)
        block.href = reverse('reports:component', args=[report.root.job_id, report.pk])
        return block

    def __unsafe_data(self, report_id, parent_id):
        try:
            report = ReportUnsafe.objects.get(pk=report_id)
        except ObjectDoesNotExist:
            self.error = _('The report was not found, please recalculate the comparison cache')
            return None
        block = CompareBlock('u_%s' % report_id, 'unsafe', _('Unsafe'), 'unsafe')
        block.parents.append('c_%s' % parent_id)
        block.add_info = {'value': report.get_verdict_display(), 'color': UNSAFE_COLOR[report.verdict]}
        for a in report.attrs.order_by('attr__name__name'):
            attr_data = {
                'name': a.attr.name.name,
                'value': a.attr.value
            }
            if attr_data['name'] in JOBS_COMPARE_ATTRS[self.info.root1.job.type]:
                attr_data['color'] = '#8bb72c'
            block.list.append(attr_data)
        block.href = reverse('reports:leaf', args=['unsafe', report.pk])
        return block

    def __safe_data(self, report_id, parent_id):
        try:
            report = ReportSafe.objects.get(pk=report_id)
        except ObjectDoesNotExist:
            self.error = _('The report was not found, please recalculate the comparison cache')
            return None
        block = CompareBlock('s_%s' % report_id, 'safe', _('Safe'), 'safe')
        block.parents.append('c_%s' % parent_id)
        block.add_info = {'value': report.get_verdict_display(), 'color': SAFE_COLOR[report.verdict]}
        for a in report.attrs.order_by('attr__name__name'):
            attr_data = {
                'name': a.attr.name.name,
                'value': a.attr.value
            }
            if attr_data['name'] in JOBS_COMPARE_ATTRS[self.info.root1.job.type]:
                attr_data['color'] = '#8bb72c'
            block.list.append(attr_data)
        block.href = reverse('reports:leaf', args=['safe', report.pk])
        return block

    def __unknown_data(self, report_id, parent_id):
        try:
            report = ReportUnknown.objects.get(pk=report_id)
        except ObjectDoesNotExist:
            self.error = _('The report was not found, please recalculate the comparison cache')
            return None
        block = CompareBlock('f_%s' % report_id, 'unknown', _('Unknown'), 'unknown-%s' % report.component.name)
        block.parents.append('c_%s' % parent_id)
        problems = list(x.problem.name for x in report.markreport_set.order_by('id'))
        if len(problems) > 0:
            block.add_info = {
                'value': '; '.join(problems),
                'color': '#c60806'
            }
        else:
            block.add_info = {'value': _('Without marks')}
        for a in report.attrs.order_by('attr__name__name'):
            attr_data = {
                'name': a.attr.name.name,
                'value': a.attr.value
            }
            if attr_data['name'] in JOBS_COMPARE_ATTRS[self.info.root1.job.type]:
                attr_data['color'] = '#8bb72c'
            block.list.append(attr_data)
        block.href = reverse('reports:leaf', args=['unknown', report.pk])
        return block

    def __unsafe_mark_data(self, report_id):
        self.ccc = 0
        marks = MarkUnsafeReport.objects.filter(report_id=report_id)
        data = []
        for mark in marks:
            block = CompareBlock('um_%s' % mark.mark_id, 'mark', _('Unsafes mark'))
            block.parents.append('u_%s' % report_id)
            block.add_info = {'value': mark.mark.get_verdict_display(), 'color': UNSAFE_COLOR[mark.mark.verdict]}
            block.href = reverse('marks:edit_mark', args=['unsafe', mark.mark_id])
            for t in mark.mark.versions.order_by('-version')[0].tags.all():
                block.list.append({'name': None, 'value': t.tag.tag})
            data.append(block)
        return data

    def __safe_mark_data(self, report_id):
        self.ccc = 0
        marks = MarkSafeReport.objects.filter(report_id=report_id)
        data = []
        for mark in marks:
            block = CompareBlock('sm_%s' % mark.mark_id, 'mark', _('Safes mark'))
            block.parents.append('s_%s' % report_id)
            block.add_info = {'value': mark.mark.get_verdict_display(), 'color': SAFE_COLOR[mark.mark.verdict]}
            block.href = reverse('marks:edit_mark', args=['safe', mark.mark_id])
            data.append(block)
        return data

    def __unknown_mark_data(self, report_id):
        self.ccc = 0
        marks = MarkUnknownReport.objects.filter(report_id=report_id)
        data = []
        for mark in marks:
            block = CompareBlock("fm_%s" % mark.mark_id, 'mark', _('Unknowns mark'))
            block.parents.append('f_%s' % report_id)
            block.add_info = {'value': mark.problem.name}
            block.href = reverse('marks:edit_mark', args=['unknown', mark.mark_id])
            data.append(block)
        return data


class CompareBlock(object):
    def __init__(self, block_id, block_type, title, block_class=None):
        self.id = block_id
        self.block_class = block_class if block_class is not None else self.id
        self.type = block_type
        self.title = title
        self.parents = []
        self.list = []
        self.add_info = None
        self.href = None<|MERGE_RESOLUTION|>--- conflicted
+++ resolved
@@ -11,19 +11,6 @@
 from marks.tables import UNSAFE_COLOR, SAFE_COLOR
 
 
-<<<<<<< HEAD
-COMPARE_ATTRS = {
-    JOB_CLASSES[0][0]: ['verification object', 'rule specification'],
-    JOB_CLASSES[1][0]: ['verification object', 'rule specification'],
-    JOB_CLASSES[2][0]: ['verification object', 'rule specification'],
-    JOB_CLASSES[3][0]: ['Commit', 'verification object', 'rule specification'],
-    JOB_CLASSES[4][0]: ['verification object', 'rule specification'],
-    JOB_CLASSES[5][0]: ['verification object', 'rule specification']
-}
-
-
-=======
->>>>>>> 05f22d71
 def can_compare(user, job1, job2):
     if not isinstance(job1, Job) or not isinstance(job2, Job) or not isinstance(user, User):
         return False
