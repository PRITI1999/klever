#
# Copyright (c) 2014-2016 ISPRAS (http://www.ispras.ru)
# Institute for System Programming of the Russian Academy of Sciences
#
# Licensed under the Apache License, Version 2.0 (the "License");
# you may not use this file except in compliance with the License.
# You may obtain a copy of the License at
#
#     http://www.apache.org/licenses/LICENSE-2.0
#
# Unless required by applicable law or agreed to in writing, software
# distributed under the License is distributed on an "AS IS" BASIS,
# WITHOUT WARRANTIES OR CONDITIONS OF ANY KIND, either express or implied.
# See the License for the specific language governing permissions and
# limitations under the License.
#

import os
import json
from django.db.models import ProtectedError, Q
from django.core.exceptions import ObjectDoesNotExist, MultipleObjectsReturned
from django.utils.translation import ugettext_lazy as _
from bridge.settings import MEDIA_ROOT
<<<<<<< HEAD
from bridge.utils import logger, has_references
from jobs.models import JOBFILE_DIR
from service.models import FILE_DIR, Solution, Task
from marks.utils import ConnectReportWithMarks, update_unknowns_cache
=======
from bridge.utils import logger
from bridge.vars import ATTR_STATISTIC
from jobs.models import JOBFILE_DIR, FileSystem, RunHistory
>>>>>>> 277afe4a
from reports.models import *
from marks.models import *


def clear_files():
<<<<<<< HEAD
    files_in_the_system = []
    for f in File.objects.all():
        if has_references(f):
            file_path = os.path.abspath(os.path.join(MEDIA_ROOT, f.file.name))
            files_in_the_system.append(file_path)
            if not (os.path.exists(file_path) and os.path.isfile(file_path)):
                logger.error('Deleted from DB (file not exists): %s' % f.file.name, stack_info=True)
                f.delete()
        else:
            f.delete()
    files_directory = os.path.join(MEDIA_ROOT, JOBFILE_DIR)
    if os.path.exists(files_directory):
        for f in [os.path.abspath(os.path.join(files_directory, x)) for x in os.listdir(files_directory)]:
            if f not in files_in_the_system:
                os.remove(f)
=======
    files_in_db = []
    for f in File.objects.all():
        files_in_db.append((f.pk, os.path.abspath(os.path.join(MEDIA_ROOT, f.file.name))))
    files_in_use = []
    for u in ReportUnsafe.objects.all():
        if u.archive_id not in files_in_use:
            files_in_use.append(u.archive_id)
    for s in ReportSafe.objects.all():
        if s.archive_id not in files_in_use:
            files_in_use.append(s.archive_id)
    for u in ReportUnknown.objects.all():
        if u.archive_id not in files_in_use:
            files_in_use.append(u.archive_id)
    for u in MarkUnsafe.objects.all():
        if u.error_trace_id not in files_in_use:
            files_in_use.append(u.error_trace_id)
    for f in FileSystem.objects.all():
        if f.file_id is not None and f.file_id not in files_in_use:
            files_in_use.append(f.file_id)
    for f in RunHistory.objects.all():
        if f.configuration_id not in files_in_use:
            files_in_use.append(f.configuration_id)
    for r in ReportComponent.objects.all():
        if r.archive_id is not None and r.archive_id not in files_in_use:
            files_in_use.append(r.archive_id)
        if r.data_id is not None and r.data_id not in files_in_use:
            files_in_use.append(r.data_id)
    for f in ErrorTraceConvertionCache.objects.all():
        if f.converted_id not in files_in_use:
            files_in_use.append(f.converted_id)
    File.objects.filter(~Q(id__in=files_in_use)).delete()

    files_on_disk = []
    files_directory = os.path.abspath(os.path.join(MEDIA_ROOT, JOBFILE_DIR))
    files_in_db_paths = []
    for f in files_in_db:
        if f[0] in files_in_use:
            files_in_db_paths.append(f[1])

    for f in [os.path.join(files_directory, x) for x in os.listdir(files_directory)]:
        if f in files_in_db_paths:
            files_on_disk.append(f)
        else:
            os.remove(f)

    empty_db_files = []
    for f in files_in_db:
        if f[0] in files_in_use and f[1] not in files_on_disk:
            logger.error('Deleted from DB (file does not exists): %s' % f[1])
            empty_db_files.append(f[0])

    File.objects.filter(id__in=empty_db_files).delete()
>>>>>>> 277afe4a


def clear_service_files():
    files_in_the_system = []
    for s in Solution.objects.all():
        files_in_the_system.append(os.path.abspath(os.path.join(MEDIA_ROOT, s.archive.name)))
    for s in Task.objects.all():
        files_in_the_system.append(os.path.abspath(os.path.join(MEDIA_ROOT, s.archive.name)))
    files_directory = os.path.join(MEDIA_ROOT, FILE_DIR)
    if os.path.exists(files_directory):
        for f in [os.path.abspath(os.path.join(files_directory, x)) for x in os.listdir(files_directory)]:
            if f not in files_in_the_system:
                os.remove(f)


def clear_computers():
    for c in Computer.objects.all():
        if len(c.reportcomponent_set.all()) == 0:
            c.delete()


class RecalculateLeaves(object):
    def __init__(self, jobs):
        self.jobs = jobs
        self.leaves = LeavesData()
        self.__recalc()

    def __recalc(self):
        ReportComponentLeaf.objects.filter(report__root__job__in=self.jobs).delete()
        for u in ReportComponent.objects.filter(root__job__in=self.jobs).order_by('id'):
            self.leaves.add(u)
        for u in ReportUnsafe.objects.filter(root__job__in=self.jobs):
            self.leaves.add(u)
        for s in ReportSafe.objects.filter(root__job__in=self.jobs):
            self.leaves.add(s)
        for u in ReportUnknown.objects.filter(root__job__in=self.jobs):
            self.leaves.add(u)
        self.leaves.upload()


class RecalculateVerdicts(object):
    def __init__(self, jobs):
        self.jobs = jobs
        self.__recalc()

    def __recalc(self):
        Verdict.objects.filter(report__root__job__in=self.jobs).delete()
        ComponentUnknown.objects.filter(report__root__job__in=self.jobs).delete()
        data = VerdictsData()
        for leaf in ReportComponentLeaf.objects.filter(report__root__job__in=self.jobs):
            data.add(leaf)
        data.upload()


class RecalculateUnsafeMarkConnections(object):
    def __init__(self, jobs):
        self.jobs = jobs
        self.__recalc()

    def __recalc(self):
        ReportUnsafeTag.objects.filter(report__root__job__in=self.jobs).delete()
        UnsafeReportTag.objects.filter(report__root__job__in=self.jobs).delete()
        MarkUnsafeReport.objects.filter(report__root__job__in=self.jobs).delete()
        for unsafe in ReportUnsafe.objects.filter(root__job__in=self.jobs):
            ConnectReportWithMarks(unsafe)


class RecalculateSafeMarkConnections(object):
    def __init__(self, jobs):
        self.jobs = jobs
        self.__recalc()

    def __recalc(self):
        ReportSafeTag.objects.filter(report__root__job__in=self.jobs).delete()
        SafeReportTag.objects.filter(report__root__job__in=self.jobs).delete()
        MarkSafeReport.objects.filter(report__root__job__in=self.jobs).delete()
        for safe in ReportSafe.objects.filter(root__job__in=self.jobs):
            ConnectReportWithMarks(safe)


class RecalculateUnknownMarkConnections(object):
    def __init__(self, jobs):
        self.jobs = jobs
        self.__recalc()
        for problem in UnknownProblem.objects.all():
            try:
                problem.delete()
            except ProtectedError:
                pass

    def __recalc(self):
        MarkUnknownReport.objects.filter(report__root__job__in=self.jobs).delete()
        ComponentMarkUnknownProblem.objects.filter(report__root__job__in=self.jobs).delete()
        for unknown in ReportUnknown.objects.filter(root__job__in=self.jobs):
            ConnectReportWithMarks(unknown, False)
        update_unknowns_cache(ReportUnknown.objects.filter(root__job__in=self.jobs))


class RecalculateAttrStatistic(object):
    def __init__(self, jobs):
        self.jobs = jobs
        self.__recalc()

    def __recalc(self):
        AttrStatistic.objects.filter(report__root__job__in=self.jobs).delete()
        attrs_data = []
        for j_type in ATTR_STATISTIC:
            for report in ReportComponent.objects.filter(root__job__in=[j.pk for j in self.jobs if j.type == j_type]):
                for a_name in ATTR_STATISTIC[j_type]:
                    safes_num = {}
                    unsafes_num = {}
                    unknowns_num = {}
                    for leaf in report.leaves.all():

                        if leaf.safe is not None:
                            try:
                                r_attr = ReportAttr.objects.get(report_id=leaf.safe_id, attr__name__name=a_name)
                            except ObjectDoesNotExist:
                                if None not in safes_num:
                                    safes_num[None] = 0
                                safes_num[None] += 1
                            except MultipleObjectsReturned:
                                raise ValueError('Safe with similar attributes was found (id: %s)!' % leaf.safe_id)
                            else:
                                if r_attr.attr not in safes_num:
                                    safes_num[r_attr.attr] = 0
                                safes_num[r_attr.attr] += 1
                        elif leaf.unsafe is not None:
                            try:
                                r_attr = ReportAttr.objects.get(report_id=leaf.unsafe_id, attr__name__name=a_name)
                            except ObjectDoesNotExist:
                                if None not in unsafes_num:
                                    unsafes_num[None] = 0
                                unsafes_num[None] += 1
                            except MultipleObjectsReturned:
                                raise ValueError('Unsafe with similar attributes was found (id: %s)!' % leaf.unsafe_id)
                            else:
                                if r_attr.attr not in unsafes_num:
                                    unsafes_num[r_attr.attr] = 0
                                unsafes_num[r_attr.attr] += 1
                        elif leaf.unknown is not None:
                            try:
                                r_attr = ReportAttr.objects.get(report_id=leaf.unknown_id, attr__name__name=a_name)
                            except ObjectDoesNotExist:
                                if None not in unknowns_num:
                                    unknowns_num[None] = 0
                                unknowns_num[None] += 1
                            except MultipleObjectsReturned:
                                raise ValueError('Unknown with similar attrs was found (id: %s)!' % leaf.unknown_id)
                            else:
                                if r_attr.attr not in unknowns_num:
                                    unknowns_num[r_attr.attr] = 0
                                unknowns_num[r_attr.attr] += 1
                    all_attrs = list(safes_num)
                    for a in unsafes_num:
                        if a not in all_attrs:
                            all_attrs.append(a)
                    for a in unknowns_num:
                        if a not in all_attrs:
                            all_attrs.append(a)
                    for a in all_attrs:
                        attrs_data.append(
                            AttrStatistic(
                                report=report, attr=a, name=AttrName.objects.get_or_create(name=a_name)[0],
                                safes=safes_num.get(a, 0), unsafes=unsafes_num.get(a, 0),
                                unknowns=unknowns_num.get(a, 0)
                            )
                        )
        AttrStatistic.objects.bulk_create(attrs_data)


class Recalculation(object):
    def __init__(self, rec_type, jobs=None):
        self.error = None
        self.type = rec_type
        self.jobs = self.__get_jobs(jobs)
        if self.error is not None:
            return
        self.__recalc()

    def __get_jobs(self, job_ids):
        if job_ids is None:
            return Job.objects.filter(light=False)
        jobs = []
        try:
            job_ids = json.loads(job_ids)
        except ValueError:
            self.error = 'Unknown error'
            return None
        for j_id in job_ids:
            try:
                job = Job.objects.get(pk=int(j_id))
                if not job.light:
                    jobs.append(job)
            except ObjectDoesNotExist:
                self.error = _('One of the selected jobs was not found')
                return None
            except ValueError:
                self.error = 'Unknown error'
                return None
        if len(jobs) == 0:
            self.error = _('Please select jobs to recalculate caches for them')
            return None
        return jobs

    def __recalc(self):
        if self.type == 'verdicts':
            RecalculateVerdicts(self.jobs)
        elif self.type == 'leaves':
            RecalculateLeaves(self.jobs)
        elif self.type == 'unsafe':
            RecalculateUnsafeMarkConnections(self.jobs)
        elif self.type == 'safe':
            RecalculateSafeMarkConnections(self.jobs)
        elif self.type == 'unknown':
            RecalculateUnknownMarkConnections(self.jobs)
        elif self.type == 'resources':
            RecalculateResources(self.jobs)
        elif self.type == 'attrs_stat':
            RecalculateAttrStatistic(self.jobs)
        elif self.type == 'all':
            RecalculateLeaves(self.jobs)
            RecalculateUnsafeMarkConnections(self.jobs)
            RecalculateSafeMarkConnections(self.jobs)
            RecalculateUnknownMarkConnections(self.jobs)
            RecalculateVerdicts(self.jobs)
            RecalculateResources(self.jobs)
            RecalculateAttrStatistic(self.jobs)
        else:
            self.error = 'Unknown error'


class RecalculateResources(object):
    def __init__(self, jobs):
        self.jobs = jobs
        self.__recalc()

    def __recalc(self):
        ComponentResource.objects.filter(report__root__job__in=self.jobs).delete()
        rd = ResourceData()
        for rep in ReportComponent.objects.filter(root__job__in=self.jobs).order_by('id'):
            rd.add(rep)
        ComponentResource.objects.bulk_create(rd.cache_for_db())


class ResourceData(object):
    def __init__(self):
        self._data = {}
        self._resources = self.ResourceCache()

    class ResourceCache(object):
        def __init__(self):
            self._data = {}

        def update(self, report_id, data):
            if any(data[x] is None for x in ['ct', 'wt', 'm']):
                return
            self.__recalculate((report_id, data['component']), data)
            self.__recalculate((report_id, 't'), data)

        def get_all(self):
            all_data = []
            for d in self._data:
                if d[1] == 't' and self._data[d][3]:
                    continue
                all_data.append({
                    'report_id': d[0],
                    'component_id': d[1] if d[1] != 't' else None,
                    'cpu_time': self._data[d][0],
                    'wall_time': self._data[d][1],
                    'memory': self._data[d][2]
                })
            return all_data

        def __recalculate(self, cache_id, data):
            if cache_id not in self._data:
                self._data[cache_id] = [data['ct'], data['wt'], data['m'], True]
            else:
                if self._data[cache_id][0] is None:
                    self._data[cache_id][0] = data['ct']
                else:
                    self._data[cache_id][0] += data['ct'] if data['ct'] is not None else 0
                if self._data[cache_id][1] is None:
                    self._data[cache_id][1] = data['wt']
                else:
                    self._data[cache_id][1] += data['wt'] if data['wt'] is not None else 0
                if data['m'] is not None:
                    if self._data[cache_id][2] is not None:
                        self._data[cache_id][2] = max(data['m'], self._data[cache_id][2])
                    else:
                        self._data[cache_id][2] = data['m']
                self._data[cache_id][3] = False

    def add(self, report):
        if not isinstance(report, ReportComponent):
            raise ValueError('Value must be class of ReportComponent')
        self._data[report.pk] = {'id': report.pk, 'parent': report.parent_id}
        self.__update_resources({
            'id': report.pk,
            'parent': report.parent_id,
            'component': report.component_id,
            'wt': report.wall_time,
            'ct': report.cpu_time,
            'm': report.memory
        })

    def __update_resources(self, newdata):
        d = newdata
        while d is not None:
            if d['parent'] is not None and d['parent'] not in self._data:
                logger.error('Updating resources failed', stack_info=True)
                return
            self._resources.update(d['id'], newdata)
            if d['parent'] is not None:
                d = self._data[d['parent']]
            else:
                d = None

    def cache_for_db(self):
        return list(ComponentResource(**d) for d in self._resources.get_all())


class LeavesData(object):
    def __init__(self):
        self._data = {}

    def add(self, report):
        if isinstance(report, ReportComponent):
            self._data[report.pk] = {
                'parent': report.parent_id,
                'unsafes': [],
                'safes': [],
                'unknowns': []
            }
        else:
            parent_id = report.parent_id
            while parent_id is not None:
                if parent_id in self._data:
                    if isinstance(report, ReportSafe):
                        self._data[parent_id]['safes'].append(report.pk)
                    elif isinstance(report, ReportUnsafe):
                        self._data[parent_id]['unsafes'].append(report.pk)
                    elif isinstance(report, ReportUnknown):
                        self._data[parent_id]['unknowns'].append(report.pk)
                parent_id = self._data[parent_id]['parent']

    def upload(self):
        new_leaves = []
        for rep_id in self._data:
            for unsafe in self._data[rep_id]['unsafes']:
                new_leaves.append(ReportComponentLeaf(report_id=rep_id, unsafe_id=unsafe))
            for safe in self._data[rep_id]['safes']:
                new_leaves.append(ReportComponentLeaf(report_id=rep_id, safe_id=safe))
            for unknown in self._data[rep_id]['unknowns']:
                new_leaves.append(ReportComponentLeaf(report_id=rep_id, unknown_id=unknown))
        ReportComponentLeaf.objects.bulk_create(new_leaves)
        self.__init__()


class VerdictsData(object):
    def __init__(self):
        self._verdicts = {}
        self._unknowns = {}

    def add(self, leaf):
        if not isinstance(leaf, ReportComponentLeaf):
            return
        if leaf.report_id not in self._verdicts:
            self._verdicts[leaf.report_id] = Verdict(report_id=leaf.report_id)
        if leaf.safe is not None:
            self._verdicts[leaf.report_id].safe += 1
            if leaf.safe.verdict == SAFE_VERDICTS[0][0]:
                self._verdicts[leaf.report_id].safe_unknown += 1
            elif leaf.safe.verdict == SAFE_VERDICTS[1][0]:
                self._verdicts[leaf.report_id].safe_incorrect_proof += 1
            elif leaf.safe.verdict == SAFE_VERDICTS[2][0]:
                self._verdicts[leaf.report_id].safe_missed_bug += 1
            elif leaf.safe.verdict == SAFE_VERDICTS[3][0]:
                self._verdicts[leaf.report_id].safe_inconclusive += 1
            elif leaf.safe.verdict == SAFE_VERDICTS[4][0]:
                self._verdicts[leaf.report_id].safe_unassociated += 1
        elif leaf.unsafe is not None:
            self._verdicts[leaf.report_id].unsafe += 1
            if leaf.unsafe.verdict == UNSAFE_VERDICTS[0][0]:
                self._verdicts[leaf.report_id].unsafe_unknown += 1
            elif leaf.unsafe.verdict == UNSAFE_VERDICTS[1][0]:
                self._verdicts[leaf.report_id].unsafe_bug += 1
            elif leaf.unsafe.verdict == UNSAFE_VERDICTS[2][0]:
                self._verdicts[leaf.report_id].unsafe_target_bug += 1
            elif leaf.unsafe.verdict == UNSAFE_VERDICTS[3][0]:
                self._verdicts[leaf.report_id].unsafe_false_positive += 1
            elif leaf.unsafe.verdict == UNSAFE_VERDICTS[4][0]:
                self._verdicts[leaf.report_id].unsafe_inconclusive += 1
            elif leaf.unsafe.verdict == UNSAFE_VERDICTS[5][0]:
                self._verdicts[leaf.report_id].unsafe_unassociated += 1
        elif leaf.unknown is not None:
            self._verdicts[leaf.report_id].unknown += 1
            if (leaf.report_id, leaf.unknown.component_id) not in self._unknowns:
                self._unknowns[(leaf.report_id, leaf.unknown.component_id)] = 0
            self._unknowns[(leaf.report_id, leaf.unknown.component_id)] += 1

    def upload(self):
        Verdict.objects.bulk_create(list(self._verdicts.values()))
        unknowns_cache = []
        for u in self._unknowns:
            unknowns_cache.append(
                ComponentUnknown(report_id=u[0], component_id=u[1], number=self._unknowns[u])
            )
        ComponentUnknown.objects.bulk_create(unknowns_cache)
        self.__init__()<|MERGE_RESOLUTION|>--- conflicted
+++ resolved
@@ -17,95 +17,37 @@
 
 import os
 import json
-from django.db.models import ProtectedError, Q
+from django.db.models import ProtectedError
 from django.core.exceptions import ObjectDoesNotExist, MultipleObjectsReturned
 from django.utils.translation import ugettext_lazy as _
 from bridge.settings import MEDIA_ROOT
-<<<<<<< HEAD
 from bridge.utils import logger, has_references
+from bridge.vars import ATTR_STATISTIC
 from jobs.models import JOBFILE_DIR
 from service.models import FILE_DIR, Solution, Task
 from marks.utils import ConnectReportWithMarks, update_unknowns_cache
-=======
-from bridge.utils import logger
-from bridge.vars import ATTR_STATISTIC
-from jobs.models import JOBFILE_DIR, FileSystem, RunHistory
->>>>>>> 277afe4a
 from reports.models import *
 from marks.models import *
 
 
 def clear_files():
-<<<<<<< HEAD
-    files_in_the_system = []
+    files_in_the_system = set()
+    files_to_delete = set()
     for f in File.objects.all():
         if has_references(f):
             file_path = os.path.abspath(os.path.join(MEDIA_ROOT, f.file.name))
-            files_in_the_system.append(file_path)
+            files_in_the_system.add(file_path)
             if not (os.path.exists(file_path) and os.path.isfile(file_path)):
                 logger.error('Deleted from DB (file not exists): %s' % f.file.name, stack_info=True)
-                f.delete()
+                files_to_delete.add(f.pk)
         else:
-            f.delete()
+            files_to_delete.add(f.pk)
+    File.objects.filter(id__in=files_to_delete).delete()
     files_directory = os.path.join(MEDIA_ROOT, JOBFILE_DIR)
     if os.path.exists(files_directory):
         for f in [os.path.abspath(os.path.join(files_directory, x)) for x in os.listdir(files_directory)]:
             if f not in files_in_the_system:
                 os.remove(f)
-=======
-    files_in_db = []
-    for f in File.objects.all():
-        files_in_db.append((f.pk, os.path.abspath(os.path.join(MEDIA_ROOT, f.file.name))))
-    files_in_use = []
-    for u in ReportUnsafe.objects.all():
-        if u.archive_id not in files_in_use:
-            files_in_use.append(u.archive_id)
-    for s in ReportSafe.objects.all():
-        if s.archive_id not in files_in_use:
-            files_in_use.append(s.archive_id)
-    for u in ReportUnknown.objects.all():
-        if u.archive_id not in files_in_use:
-            files_in_use.append(u.archive_id)
-    for u in MarkUnsafe.objects.all():
-        if u.error_trace_id not in files_in_use:
-            files_in_use.append(u.error_trace_id)
-    for f in FileSystem.objects.all():
-        if f.file_id is not None and f.file_id not in files_in_use:
-            files_in_use.append(f.file_id)
-    for f in RunHistory.objects.all():
-        if f.configuration_id not in files_in_use:
-            files_in_use.append(f.configuration_id)
-    for r in ReportComponent.objects.all():
-        if r.archive_id is not None and r.archive_id not in files_in_use:
-            files_in_use.append(r.archive_id)
-        if r.data_id is not None and r.data_id not in files_in_use:
-            files_in_use.append(r.data_id)
-    for f in ErrorTraceConvertionCache.objects.all():
-        if f.converted_id not in files_in_use:
-            files_in_use.append(f.converted_id)
-    File.objects.filter(~Q(id__in=files_in_use)).delete()
-
-    files_on_disk = []
-    files_directory = os.path.abspath(os.path.join(MEDIA_ROOT, JOBFILE_DIR))
-    files_in_db_paths = []
-    for f in files_in_db:
-        if f[0] in files_in_use:
-            files_in_db_paths.append(f[1])
-
-    for f in [os.path.join(files_directory, x) for x in os.listdir(files_directory)]:
-        if f in files_in_db_paths:
-            files_on_disk.append(f)
-        else:
-            os.remove(f)
-
-    empty_db_files = []
-    for f in files_in_db:
-        if f[0] in files_in_use and f[1] not in files_on_disk:
-            logger.error('Deleted from DB (file does not exists): %s' % f[1])
-            empty_db_files.append(f[0])
-
-    File.objects.filter(id__in=empty_db_files).delete()
->>>>>>> 277afe4a
 
 
 def clear_service_files():
