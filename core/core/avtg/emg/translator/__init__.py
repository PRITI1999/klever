import os
import copy
import abc

from core.avtg.emg.translator.instances import split_into_instances
from core.avtg.emg.translator.fsa import Automaton
from core.avtg.emg.common.signature import import_signature
from core.avtg.emg.common.code import FunctionDefinition, Aspect, Variable
from core.avtg.emg.common.process import Receive, Dispatch, Call, CallRetval, Condition, Subprocess, \
    get_common_parameter


class AbstractTranslator(metaclass=abc.ABCMeta):
    """
    This class implements translator from process format to C code. Its workflow in general looks as follows:
    1) Assign single implementation to each access of the process copying it into instances with corresponding
       different interface implementations.
    2) Translate each instance into a finitie-state automaton (FSM) with states and transitions.
    3) Generte a control function in C for each automaton.
    4) Generate an entry point function with invocations of all control functions.
    5) Generate aspect files with entry point, control functions and the other collateral functions and variables.
    """

    CF_PREFIX = 'ldv_control_function_'

    def __init__(self, logger, conf, avt, aspect_lines=None):
        """
        Just read translation configuration options and save corresponding values to object attributes. Do not do any
        translation actually.

        :param logger: Logger object.
        :param conf: Configuration dictionary for EMG plugin.
        :param avt: Abstract verification task dictionary.
        :param aspect_lines: List of lins with text of addiotional aspect files provided to EMG to add to the
                             generated model.
        """
        self.logger = logger
        self.conf = conf
        self.task = avt
        self.files = {}
        self.aspects = {}
        self.entry_file = None
        self.model_aspects = []
        self._callback_fsa = []
        self._structures = {}
        self._model_fsa = []
        self._entry_fsa = None
        self._nested_automata = False
        self._omit_all_states = False
        self.__dump_automata = False
        self._omit_states = {
            'callback': True,
            'dispatch': True,
            'receive': True,
            'return value': False,
            'subprocess': False,
            'condition': False,
        }
        self.__identifier_cnt = -1
        self.__instance_modifier = 1
        self.__max_instances = None
        self.__resource_new_insts = 1
        self.__switchers_cache = {}

        # Read translation options
        if "dump automata graphs" in self.conf["translation options"]:
            self.__dump_automata = self.conf["translation options"]["dump automata graphs"]
        if "translation options" not in self.conf:
            self.conf["translation options"] = {}
        if "max instances number" in self.conf["translation options"]:
            self.__max_instances = int(self.conf["translation options"]["max instances number"])
        if "instance modifier" in self.conf["translation options"]:
            self.__instance_modifier = self.conf["translation options"]["instance modifier"]
        if "number of new instances per resource implementation" in self.conf["translation options"]:
            self.__resource_new_insts = \
                self.conf["translation options"]["number of new instances per resource implementation"]
        if "pointer initialization" not in self.conf["translation options"]:
            self.conf["translation options"]["pointer initialization"] = {}
        if "pointer free" not in self.conf["translation options"]:
            self.conf["translation options"]["pointer free"] = {}
        for tag in ['structures', 'arrays', 'unions', 'primitives', 'enums', 'functions']:
            if tag not in self.conf["translation options"]["pointer initialization"]:
                self.conf["translation options"]["pointer initialization"][tag] = False
            if tag not in self.conf["translation options"]["pointer free"]:
                self.conf["translation options"]["pointer free"][tag] = \
                    self.conf["translation options"]["pointer initialization"][tag]
        if 'omit all states' in self.conf['translation options']:
            self._omit_all_states = self.conf['translation options']['omit all states']
        if "omit states" in self.conf["translation options"]:
            self._omit_states = self.conf["translation options"]["omit states"]
        if not self._omit_states:
            if 'omit composition' in self.conf["translation options"]:
                for tag in self._omit_states:
                    if tag in self.conf["translation options"]['omit composition']:
                        self._omit_states[tag] = self.conf["translation options"]['omit composition'][tag]
        if "nested automata" in self.conf["translation options"]:
            self._nested_automata = self.conf["translation options"]["nested automata"]
        if "direct control function calls" in self.conf["translation options"]:
            self._direct_cf_calls = self.conf["translation options"]["direct control function calls"]

        self.jump_types = set()
        if self._omit_states['callback']:
            self.jump_types.add(Call)
        if self._omit_states['dispatch']:
            self.jump_types.add(Dispatch)
        if self._omit_states['receive']:
            self.jump_types.add(Receive)
        if self._omit_states['return value']:
            self.jump_types.add(CallRetval)
        if self._omit_states['subprocess']:
            self.jump_types.add(Subprocess)
        if self._omit_states['condition']:
            self.jump_types.add(Condition)

        if not aspect_lines:
            self.additional_aspects = []
        else:
            self.additional_aspects = aspect_lines

    ####################################################################################################################
    # PUBLIC METHODS
    ####################################################################################################################

    def translate(self, analysis, model):
        """
        Main function for translation of processes to automata and then to C code.
        :param analysis: ModuleCategoriesSpecification object.
        :param model: ProcessModel object.
        :return: None.
        """
        # Determine entry point name and file
        self.logger.info("Determine entry point name and file")
        self._determine_entry(analysis)
        self.logger.info("Going to generate entry point function {} in file {}".
                         format(self.entry_point_name, self.entry_file))

        # Prepare entry point function
        self.logger.info("Generate C code from an intermediate model")
        self._prepare_code(analysis, model)

        # Print aspect text
        self.logger.info("Add individual aspect files to the abstract verification task")
        self.__generate_aspects()

        # Add aspects to abstract task
        self.logger.info("Add individual aspect files to the abstract verification task")
        self.__add_aspects()

        # Set entry point function in abstract task
        self.logger.info("Add entry point function to abstract verification task")
        self.__add_entry_points()

        self.logger.info("Model translation is finished")

    def extract_relevant_automata(self, automata_peers, peers, sb_type=None):
        """
        Determine which automata can receive signals from the given instance or send signals to it.

        :param automata_peers: Dictionary {'Automaton.identfier string' -> {'states': ['relevant State objects'],
                                                                            'automaton': 'Automaton object'}
        :param peers: List of relevant Process objects: [{'process': 'Process obj',
                                                         'subprocess': 'Receive or Dispatch obj'}]
        :param sb_type: Receive or Dispatch class to choose only those automata that reseive or send signals to the
                        given one
        :return: None, since it modifies the first argument.
        """
        self.logger.debug("Searching for relevant automata")

        for peer in peers:
            relevant_automata = [automaton for automaton in self._callback_fsa + self._model_fsa + [self._entry_fsa]
                                 if automaton.process.name == peer["process"].name]
            for automaton in relevant_automata:
                if automaton.identifier not in automata_peers:
                    automata_peers[automaton.identifier] = {
                        "automaton": automaton,
                        "states": set()
                    }
                for state in [node for node in automaton.fsa.states
                              if node.action and node.action.name == peer["subprocess"].name]:
                    if not sb_type or isinstance(state.action, sb_type):
                        automata_peers[automaton.identifier]["states"].add(state)

    def registration_intf_check(self, analysis, model, function_call):
        """
        Tries to find relevant automata that can receive signals from model processes of those kernel functions which
        can be called whithin the execution of a provided callback.

        :param analysis: ModuleCategoriesSpecification object
        :param model: ProcessModel object.
        :param function_call: Function name string (Expect explicit function name like 'myfunc' or '(& myfunc)').
        :return: Dictionary {'Automaton.identfier string' -> {'states': ['relevant State objects'],
                                                                         'automaton': 'Automaton object'}
        """
        self.logger.debug("Searching for relevant automata to generate check before callback call '{}'".
                          format(function_call))
        automata_peers = {}

        name = analysis.callback_name(function_call)
        if name:
            # Caclulate relevant models
            if name in analysis.modules_functions:
                relevant_models = analysis.collect_relevant_models(name)

                # Get list of models
                process_models = [model for model in model.model_processes if model.name in relevant_models]

                # Check relevant state machines for each model
                for model in process_models:
                    signals = [model.actions[name] for name in sorted(model.actions.keys())
                               if (type(model.actions[name]) is Receive or
                                   type(model.actions[name]) is Dispatch) and
                               len(model.actions[name].peers) > 0]

                    # Get all peers in total
                    peers = []
                    for signal in signals:
                        peers.extend(signal.peers)

                    # Add relevant state machines
                    self.extract_relevant_automata(automata_peers, peers)
        else:
            self.logger.warning("Cannot find module function for callback '{}'".format(function_call))

        return automata_peers

    ####################################################################################################################
    # PRIVATE METHODS
    ####################################################################################################################

    def _prepare_code(self, analysis, model):
        # Determine how many instances is required for a model
        self.logger.info("Generate automata for processes with callback calls")
        for process in model.event_processes:
            base_list = self._initial_instances(analysis, process)
            base_list = self._instanciate_processes(analysis, base_list, process)
            self.logger.info("Generate {} FSA instances for environment model processes {} with category {}".
                             format(len(base_list), process.name, process.category))

            for instance in base_list:
                fsa = Automaton(self.logger, instance, self.__yeild_identifier())
                self._callback_fsa.append(fsa)

        # Generate automata for models
        self.logger.info("Generate automata for kernel model processes")
        for process in model.model_processes:
            self.logger.info("Generate FSA for kernel model process {}".format(process.name))
            processes = self._instanciate_processes(analysis, [process], process)
            for instance in processes:
                fsa = Automaton(self.logger, instance, self.__yeild_identifier())
                self._model_fsa.append(fsa)

        # Generate state machine for init an exit
        # todo: multimodule automaton (issues #6563, #6571, #6558)
        self.logger.info("Generate FSA for module initialization and exit functions")
        self._entry_fsa = Automaton(self.logger, model.entry_process, self.__yeild_identifier())

        # Generates base code blocks
        self.logger.info("Prepare code on each action of each automanon instance")
        for automaton in self._callback_fsa + self._model_fsa + [self._entry_fsa]:
            self.logger.debug("Generate code for instance {} of process '{}' of categorty '{}'".
                              format(automaton.identifier, automaton.process.name, automaton.process.category))
            for state in list(automaton.fsa.states):
                automaton.generate_code(analysis, model, self, state)

        # Save digraphs
        if self.__dump_automata:
            automaton_dir = "automaton"
            self.logger.info("Save automata to directory {}".format(automaton_dir))
            os.mkdir(automaton_dir)
            for automaton in self._callback_fsa + self._model_fsa + [self._entry_fsa]:
                automaton.save_digraph(automaton_dir)

        # Generate control functions
        self.logger.info("Generate control functions for each automaton")
        self._generate_control_functions(analysis, model)

        # Add structures to declare types
        self.files[self.entry_file]['types'] = sorted(list(set(self._structures.values())), key=lambda v: v.identifier)

    def _instanciate_processes(self, analysis, instances, process):
        base_list = instances

        # Get map from accesses to implementations
        self.logger.info("Determine number of instances for process '{}' with category '{}'".
                         format(process.name, process.category))
        maps = split_into_instances(analysis, process, self.__resource_new_insts)
        self.logger.info("Going to generate {} instances for process '{}' with category '{}'".
                         format(len(maps), process.name, process.category))
        new_base_list = []
        for access_map in maps:
            for instance in base_list:
                newp = self._copy_process(instance)
                newp.allowed_implementations = access_map
                new_base_list.append(newp)

        return new_base_list

    def _initial_instances(self, analysis, process):
        base_list = []

        if self._nested_automata and self._omit_all_states and not self._direct_cf_calls:
            # So called parallel environment model
            base_list.append(self._copy_process(process))
        else:
            # Sequential environment model
            undefined_labels = []
            # Determine nonimplemented containers
            self.logger.debug("Calculate number of not implemented labels and collateral values for process {} with "
                              "category {}".format(process.name, process.category))
            for label in [process.labels[name] for name in sorted(process.labels.keys())
                          if len(process.labels[name].interfaces) > 0]:
                nonimplemented_intrerfaces = [interface for interface in label.interfaces
                                              if len(analysis.implementations(analysis.interfaces[interface])) == 0]
                if len(nonimplemented_intrerfaces) > 0:
                    undefined_labels.append(label)

            # Determine is it necessary to make several instances
            if len(undefined_labels) > 0:
                for i in range(self.__instance_modifier):
                    base_list.append(self._copy_process(process))
            else:
                base_list.append(self._copy_process(process))

            self.logger.info("Prepare {} instances for {} undefined labels of process {} with category {}".
                             format(len(base_list), len(undefined_labels), process.name, process.category))

        return base_list

    def _copy_process(self, process):
        inst = copy.copy(process)
        if self.__max_instances == 0:
            raise RuntimeError('EMG tries to generate more instances than it is allowed by configuration ({})'.
                               format(int(self.conf["translation options"]["max instances number"])))
        elif self.__max_instances:
            self.__max_instances -= 1

        inst.allowed_implementations = dict(process.allowed_implementations)
        return inst

    def _determine_entry(self, analysis):
        if len(analysis.inits) == 1:
            file = list(analysis.inits.keys())[0]
            self.logger.info("Choose file {} to add an entry point function".format(file))
            self.entry_file = file
        elif len(analysis.inits) < 1:
            raise RuntimeError("Cannot generate entry point without module initialization function")

        if "entry point" in self.conf:
            self.entry_point_name = self.conf["entry point"]
        else:
            self.entry_point_name = "main"

    def _add_function_definition(self, file, function):
        if file not in self.files:
            self.files[file] = {
                'variables': {},
                'functions': {},
                'declarations': {},
                'initializations': {}
            }

        self.files[file]['functions'][function.name] = function.get_definition()
        if file == self.entry_file:
            self.files[self.entry_file]['declarations'][function.name] = function.get_declaration(extern=False)
        else:
            self.files[self.entry_file]['declarations'][function.name] = function.get_declaration(extern=True)

    def _add_function_declaration(self, file, function):
        if file not in self.files:
            self.files[file] = {
                'variables': {},
                'functions': {},
                'declarations': {},
                'initializations': {}
            }

        self.files[file]['declarations'][function.name] = function.get_declaration(extern=True)

    def _add_global_variable(self, variable):
        if variable.file:
            file = variable.file
        else:
            file = self.entry_file

        if file not in self.files:
            self.files[file] = {
                'variables': {},
                'functions': {},
                'declarations': {},
                'initializations': {}
            }

        if file == self.entry_file:
            self.files[self.entry_file]['variables'][variable.name] = variable.declare(extern=False) + ";\n"
        else:
            self.files[self.entry_file]['variables'][variable.name] = variable.declare(extern=True) + ";\n"
            self.files[file]['variables'][variable.name] = variable.declare(extern=False) + ";\n"

        if variable.value:
            self.files[file]['initializations'][variable.name] = variable.declare_with_init() + ";\n"

<<<<<<< HEAD
    def set_initial_state(self, automaton):
        body = list()
        body.append('/* Initialize initial state of automaton {} with process {} of category {} */'.
                    format(automaton.identifier, automaton.process.name, automaton.process.category))
        body.append('if (!{}) '.format(automaton.state_variable.name) + '{')
        initial_states = sorted(list(automaton.fsa.initial_states), key=lambda s: s.identifier)
        if len(initial_states) == 1:
            body.append('\t{} = {};'.format(automaton.state_variable.name, initial_states[0].identifier))
        elif len(initial_states) == 2:
            body.extend([
                '\tif (ldv_undef_int())',
                '\t\t{} = {};'.format(automaton.state_variable.name, initial_states[0].identifier),
                '\telse',
                '\t\t{} = {};'.format(automaton.state_variable.name, initial_states[1].identifier),
=======
    def _set_initial_state(self, automaton):
        body = list()
        body.append('/* Initialize initial state of automaton {} with process {} of category {} */'.
                    format(automaton.identifier, automaton.process.name, automaton.process.category))
        
        initial_states = sorted(list(automaton.fsa.initial_states), key=lambda s: s.identifier)
        if len(initial_states) == 1:
            body.append('{} = {};'.format(automaton.state_variable.name, initial_states[0].identifier))
        elif len(initial_states) == 2:
            body.extend([
                'if (ldv_undef_int())',
                '\t{} = {};'.format(automaton.state_variable.name, initial_states[0].identifier),
                'else',
                '\t{} = {};'.format(automaton.state_variable.name, initial_states[1].identifier),
>>>>>>> b09462f7
            ])
        elif len(initial_states) > 2:
            body.append('switch (ldv_undef_int()) {')
            for index in range(len(initial_states)):
<<<<<<< HEAD
                body.append('\t\tcase {}: '.format(index) + '{')
                body.append('\t\t\t{} = {};'.format(automaton.state_variable.name, initial_states[index].identifier))
                body.append('\t\t\tbreak;'.format(automaton.state_variable.name, initial_states[index].identifier))
                body.append('\t\t}')
                body.append('\t\tdefault: ldv_stop();')
                body.append('\t}')
        body.append('}')

=======
                body.append('\tcase {}: '.format(index) + '{')
                body.append('\t\t{} = {};'.format(automaton.state_variable.name, initial_states[index].identifier))
                body.append('\t\tbreak;'.format(automaton.state_variable.name, initial_states[index].identifier))
                body.append('\t}')
                body.append('\tdefault: ldv_stop();')
                body.append('}')
        
>>>>>>> b09462f7
        return body

    def _generate_control_functions(self, analysis, model):
        global_switch_automata = []

        if self._omit_all_states and not self._nested_automata:
            raise NotImplementedError('EMG options are inconsistent: cannot create label-based automata without nested'
                                      'dispatches')

        # Initialize states in an entry point
        body = []
        if not self._omit_all_states and not self._nested_automata:
            for automaton in [self._entry_fsa] + self._callback_fsa:
<<<<<<< HEAD
                body.extend(self.set_initial_state(automaton))
=======
                body.extend(self._set_initial_state(automaton))
>>>>>>> b09462f7

        # Prepare action blocks
        self.logger.info('Prepare code base block on each action of each instance')
        for automaton in [self._entry_fsa] + self._callback_fsa + self._model_fsa:
            for state in automaton.fsa.states:
                state.code['final block'] = self._action_base_block(analysis, automaton, state)

        # Generate model control function
        self.logger.info('Generate control functions for kernel model functions')
        while len(self._model_fsa) > 0:
            automaton = self._model_fsa.pop()
            self._label_cfunction(analysis, automaton, automaton.process.name)

        # Generate automata control function
        self.logger.info("Generate control functions for the rest automata of an environment model")
        while len(self._callback_fsa) > 0:
            automaton = self._callback_fsa.pop()

            if self._omit_all_states:
                func = self._label_cfunction(analysis, automaton)
            else:
                automaton.state_blocks = self._state_sequences(automaton)
                func = self._state_cfunction(analysis, automaton)

            if func and not self._nested_automata:
                global_switch_automata.append(func)

        # Generate entry automaton
        if self._omit_all_states:
            func = self._label_cfunction(analysis, self._entry_fsa)
        else:
            self._entry_fsa.state_blocks = self._state_sequences(self._entry_fsa)
            func = self._state_cfunction(analysis, self._entry_fsa)
        if func:
            global_switch_automata.append(func)
        else:
            raise ValueError('Entry point function must contain init/exit automaton control function')

        # Generate entry point function
        func = self._generate_entry_functions(body, global_switch_automata)
        self._add_function_definition(self.entry_file, func)

    def _generate_entry_functions(self, body, global_switch_automata):
        self.logger.info("Finally generate entry point function {}".format(self.entry_point_name))
        # FunctionDefinition prototype
        ep = FunctionDefinition(
            self.entry_point_name,
            self.entry_file,
            "void {}(void)".format(self.entry_point_name),
            False
        )

        body = [
            "ldv_initialize();",
            ""
            "/* Initialize initial states of automata */"
        ] + body

        body.extend([
            "while(1) {",
            "\tswitch(ldv_undef_int()) {"
        ])

        for index in range(len(global_switch_automata)):
            cfunction = global_switch_automata[index]
            body.extend(
                [
                    "\t\tcase {}: ".format(index),
                    "\t\t\t{}(0);".format(cfunction),
                    "\t\tbreak;"
                ]
            )
        body.extend(
            [
                "\t\tdefault: break;",
                "\t}",
                "}"
            ]
        )
        ep.body.extend(body)

        return ep

    def _propogate_aux_function(self, analysis, automaton, function):
        # Determine files to export
        files = set()
        if automaton.process.category == "kernel models":
            # Calls
            files.update(set(analysis.kernel_functions[automaton.process.name].files_called_at))
            for caller in (c for c in analysis.kernel_functions[automaton.process.name].functions_called_at):
                # Caller definitions
                files.update(set(analysis.modules_functions[caller].keys()))

        # Export
        for file in files:
            self._add_function_declaration(file, function)

    def _call(self, analysis, automaton, state):
        # Generate function call and corresponding function
        fname = "ldv_{}_{}_{}_{}".format(automaton.process.name, state.action.name, automaton.identifier,
                                         state.identifier)
        if 'invoke' not in state.code:
            return state.code['body']

        # Generate special function with call
        if 'retval' in state.code:
            ret = state.code['callback'].points.return_value.to_string('')
            ret_expr = 'return '
            cf_ret_expr = state.code['retval'] + ' = '
        else:
            ret = 'void'
            ret_expr = ''
            cf_ret_expr = ''

        resources = [state.code['callback'].to_string('arg0')]
        params = []
        for index in range(len(state.code['callback'].points.parameters)):
            if type(state.code['callback'].points.parameters[index]) is not str:
                if index in state.code["pointer parameters"]:
                    resources.append(state.code['callback'].points.parameters[index].take_pointer.
                                     to_string('arg{}'.format(index + 1)))
                    params.append('*arg{}'.format(index + 1))
                else:
                    resources.append(state.code['callback'].points.parameters[index].
                                     to_string('arg{}'.format(index + 1)))
                    params.append('arg{}'.format(index + 1))
        params = ", ".join(params)
        resources = ", ".join(resources)

        function = FunctionDefinition(fname,
                                      state.code['file'],
                                      "{} {}({})".format(ret, fname, resources),
                                      True)

        function.body.append("/* Callback {} */".format(state.action.name))
        inv = [
            '/* Callback {} */'.format(state.action.name)
        ]

        if state.code['check pointer']:
            f_invoke = cf_ret_expr + fname + '(' + ', '.join([state.code['invoke']] + state.code['parameters']) + ');'
            inv.append('if ({})'.format(state.code['invoke']))
            inv.append('\t' + f_invoke)
            call = ret_expr + '(*arg0)' + '(' + params + ')'
        else:
            f_invoke = cf_ret_expr + fname + '(' + \
                       ', '.join([state.code['variable']] + state.code['parameters']) + ');'
            inv.append(f_invoke)
            call = ret_expr + '({})'.format(state.code['invoke']) + '(' + params + ')'
        function.body.append('{};'.format(call))

        self._add_function_definition(state.code['file'], function)

        # Add declarations
        self._propogate_aux_function(analysis, automaton, function)

        if 'pre_call' in state.code and len(state.code['pre_call']) > 0:
            inv = state.code['pre_call'] + inv
        if 'post_call' in state.code and len(state.code['post_call']) > 0:
            inv.extend(state.code['post_call'])

        return inv

    def _call_cf(self, automaton, parameter='0'):

        if self._direct_cf_calls:
            return '{}({});'.format(self.CF_PREFIX + str(automaton.identifier), parameter)
        elif self._omit_all_states and self._nested_automata and self.__instance_modifier > 1:
            sv = automaton.thread_variable(self.__instance_modifier)
            return 'ldv_thread_create_N({}, {}, {});'.format('& ' + sv.name,
                                                             self.CF_PREFIX + str(automaton.identifier),
                                                             parameter)
        else:
            sv = automaton.thread_variable()
            return 'ldv_thread_create({}, {}, {});'.format('& ' + sv.name,
                                                           self.CF_PREFIX + str(automaton.identifier),
                                                           parameter)

    def _join_cf(self, automaton):
        if self._direct_cf_calls:
            return '/* Skip thread join call */'
        elif self._omit_all_states and self._nested_automata and self.__instance_modifier > 1:
            sv = automaton.thread_variable(self.__instance_modifier)
            return 'ldv_thread_join_N({}, {});'.format('& ' + sv.name,
                                                       self.CF_PREFIX + str(automaton.identifier))
        else:
            sv = automaton.thread_variable()
            return 'ldv_thread_join({}, {});'.format('& ' + sv.name,
                                                     self.CF_PREFIX + str(automaton.identifier))

    def _get_cf_struct(self, automaton, params):
        cache_identifier = ''
        for param in params:
            cache_identifier += param.identifier

        if cache_identifier not in self._structures:
            struct_name = 'ldv_struct_{}_{}'.format(automaton.process.name, automaton.identifier)
            if struct_name in self._structures:
                raise KeyError('Structure name is not unique')

            decl = import_signature('struct {} a'.format(struct_name))
            for index in range(len(params)):
                decl.fields['arg{}'.format(index)] = params[index]
            decl.fields['signal_pending'] = import_signature('int a')

            self._structures[cache_identifier] = decl
        else:
            decl = self._structures[cache_identifier]

        return decl

    def _dispatch(self, analysis, automaton, state):
        body = []
        if not self._direct_cf_calls:
            body = ['int ret;']

        if len(state.code['relevant automata']) == 0:
            return ['/* Skip dispatch {} without processes to receive */'.format(state.action.name)]

        # Check dispatch type
        replicative = False
        for name in state.code['relevant automata']:
            for st in state.code['relevant automata'][name]['states']:
                if st.action.replicative:
                    replicative = True
                    break

        # Determine parameters
        param_interfaces = []
        df_parameters = []
        function_parameters = []

        # Add parameters
        for index in range(len(state.action.parameters)):
            # Determine dispatcher parameter
            interface = get_common_parameter(state.action, automaton.process, index)

            # Determine dispatcher parameter
            dispatcher_access = automaton.process.resolve_access(state.action.parameters[index],
                                                                 interface.identifier)
            variable = automaton.determine_variable(dispatcher_access.label, interface.identifier)
            dispatcher_expr = dispatcher_access.access_with_variable(variable)

            param_interfaces.append(interface)
            function_parameters.append(variable.declaration)
            df_parameters.append(dispatcher_expr)

        blocks = []
        if self._nested_automata:
            decl = self._get_cf_struct(automaton, function_parameters)
            cf_param = 'cf_arg'

            vf_param_var = Variable('cf_arg', None, decl, False)
            body.append(vf_param_var.declare() + ';')

            for index in range(len(function_parameters)):
                body.append('{}.arg{} = arg{};'.format(vf_param_var.name, index, index))

            if not self._nested_automata:
                vf_param_var = self._dispatch_var(automaton, state, function_parameters)
                body.append('{} = {};'.format(vf_param_var.name, cf_param))
            body.append('')

            if replicative:
                for name in state.code['relevant automata']:
                    for r_state in state.code['relevant automata'][name]['states']:
                        block = []
                        call = self._call_cf(state.code['relevant automata'][name]['automaton'], '& ' + cf_param)
                        if r_state.action.replicative:
                            if self._direct_cf_calls:
                                block.append(call)
                            else:
                                block.append('ret = {}'.format(call))
                                block.append('ldv_assume(ret == 0);')
                            blocks.append(block)
                            break
                        else:
                            self.logger.warning(
                                'Cannot generate dispatch based on labels for receive {} in process {} with category {}'
                                    .format(r_state.action.name,
                                            state.code['relevant automata'][name]['automaton'].process.name,
                                            state.code['relevant automata'][name]['automaton'].process.category))
            else:
                for name in (n for n in state.code['relevant automata']
                             if len(state.code['relevant automata'][n]['states']) > 0):
                    call = self._join_cf(state.code['relevant automata'][name]['automaton'])
                    if self._direct_cf_calls:
                        block = [call]
                    else:
                        block = ['ret = {}'.format(call),
                                 'ldv_assume(ret == 0);']
                    blocks.append(block)
        else:
            for name in state.code['relevant automata']:
                for r_state in state.code['relevant automata'][name]['states']:
                    block = []

                    # Assign parameters
                    if len(function_parameters) > 0:
                        block.append("/* Transfer parameters */")

                        for index in range(len(function_parameters)):
                            # Determine exression
                            receiver_access = state.code['relevant automata'][name]['automaton'].process.\
                                resolve_access(r_state.action.parameters[index], param_interfaces[index].identifier)

                            # Determine var
                            var = state.code['relevant automata'][name]['automaton'].\
                                determine_variable(receiver_access.label, param_interfaces[index].identifier)

                            receiver_expr = receiver_access.access_with_variable(var)
                            block.append("{} = arg{};".format(receiver_expr, index))

                    # Update state
                    block.extend(['', "/* Switch state of the reciever */"])
                    block.extend(self._switch_state_code(state.code['relevant automata'][name]['automaton'], r_state))

                    blocks.append(block)

        if state.action.broadcast:
            for block in blocks:
                body.extend(block)
        else:
            if len(blocks) == 1:
                body.extend(blocks[0])
            elif len(blocks) == 2:
                for index in range(2):
                    if index == 0:
                        body.append('if (ldv_undef_int()) {')
                    else:
                        body.append('else {')
                    body.extend(['\t' + stm for stm in blocks[index]])
                    body.append('}')
            else:
                body.append('switch (ldv_undef_int()) {')
                for index in range(len(blocks)):
                    body.append('\tcase {}: '.format(index) + '{')
                    body.extend(['\t\t' + stm for stm in blocks[index]])
                    body.append('\t\tbreak;')
                    body.append('\t};')
                body.append('\tdefault: ldv_stop();')
                body.append('};')
        body.append('return;')

        if len(function_parameters) > 0:
            df = FunctionDefinition(
                "ldv_dispatch_{}_{}_{}".format(automaton.identifier, state.identifier, state.action.name),
                self.entry_file,
                "void f({})".format(', '.join([function_parameters[index].to_string('arg{}'.format(index)) for index in
                                               range(len(function_parameters))])),
                False
            )
        else:
            df = FunctionDefinition(
                "ldv_dispatch_{}_{}_{}".format(automaton.identifier, state.identifier, state.action.name),
                self.entry_file,
                "void f(void)",
                False
            )

        df.body.extend(body)
        self._add_function_definition(self.entry_file, df)

        # Add declarations
        self._propogate_aux_function(analysis, automaton, df)

        return [
            '/* Dispatch {} */'.format(state.action.name),
            '{}({});'.format(df.name, ', '.join(df_parameters))
        ]

    def _dispatch_var(self, automaton, state, params):
        decl = self._get_cf_struct(automaton, params)
        vf_param_var = Variable('ldv_dispatch_params_{}_{}'.format(automaton.identifier, state.identifier),
                                None, decl, False)

        self._add_global_variable(vf_param_var)
        return vf_param_var

    def _action_base_block(self, analysis, automaton, state):
        block = []
        v_code = []

        if type(state.action) is Call:
            if not self._nested_automata:
                checks = state._relevant_checks()
                if len(checks) > 0:
                    block.append('ldv_assume({});'.format(' || '.join(checks)))

            call = self._call(analysis, automaton, state)
            block.extend(call)
        elif type(state.action) is CallRetval:
            block.append('/* Skip {} */'.format(state.desc['label']))
        elif type(state.action) is Condition:
            for stm in state.code['body']:
                block.append(stm)
        elif type(state.action) is Dispatch:
            if not self._nested_automata:
                checks = state._relevant_checks()
                if len(checks) > 0:
                    block.append('ldv_assume({});'.format(' || '.join(checks)))

            call = self._dispatch(analysis, automaton, state)

            block.extend(call)
        elif type(state.action) is Receive:
            param_declarations = []
            param_expressions = []

            if len(state.action.parameters) > 0:
                for index in range(len(state.action.parameters)):
                    # Determine dispatcher parameter
                    interface = get_common_parameter(state.action, automaton.process, index)

                    # Determine receiver parameter
                    receiver_access = automaton.process.resolve_access(state.action.parameters[index],
                                                                       interface.identifier)
                    var = automaton.determine_variable(receiver_access.label, interface.identifier)
                    receiver_expr = receiver_access.access_with_variable(var)

                    param_declarations.append(var.declaration)
                    param_expressions.append(receiver_expr)

            if self._nested_automata:
                if state.action.replicative:
                    if len(param_declarations) > 0:
                        decl = self._get_cf_struct(automaton, [val for val in param_declarations])
                        var = Variable('cf_arg_struct', None, decl.take_pointer, False)
                        v_code.append('/* Received labels */')
                        v_code.append('{} = ({}*) arg0;'.format(var.declare(), decl.to_string('')))
                        v_code.append('')

                        block.append('')
                        block.append('/* Assign recieved labels */')
                        block.append('if (cf_arg_struct) {')
                        for index in range(len(param_expressions)):
                            block.append('\t{} = cf_arg_struct->arg{};'.format(param_expressions[0], index))
                        block.append('}')
                else:
                    block.append('/* Skip {} */'.format(state.desc['label']))
            else:
                block.append("/* Automaton itself cannot perform receive '{}' */".format(state.action.name))
        elif type(state.action) is Subprocess:
            for stm in state.code['body']:
                block.append(stm)
        else:
            raise ValueError('Unexpected state action')

        return v_code, block

    def _label_sequence(self, analysis, automaton, initial_states, name):
        f_code = []
        v_code = []

        state_stack = []
        if len(initial_states) > 1:
            action = Condition(name)
            new = automaton.fsa.new_state(action)
            new.successors = initial_states
            cd = {
                'body': ['/* Artificial state */'],
                'guard': []
            }
            new.code = cd
            state_stack.append(new)
            new.code['final block'] = self._action_base_block(analysis, automaton, new)
        else:
            state_stack.append(list(automaton.fsa.initial_states)[0])

        processed_states = set()
        conditional_stack = []
        tab = 0
        while len(state_stack) > 0:
            state = state_stack.pop()
            processed_states.add(state)

            if type(state.action) is Subprocess:
                code = [
                    '/* Jump to subprocess {} initial state */'.format(state.action.name),
                    'goto ldv_{}_{};'.format(state.action.name, automaton.identifier)
                ]
            else:
                new_v_code, code = state.code['final block']
                v_code.extend(new_v_code)

            if len(conditional_stack) > 0 and conditional_stack[-1]['condition'] == 'switch' and \
                    state in conditional_stack[-1]['state'].successors:
                if conditional_stack[-1]['counter'] != 0:
                    f_code.append('\t' * tab + 'break;')
                    tab -= 1
                    f_code.append('\t' * tab + '}')
                f_code.append('\t' * tab + 'case {}: '.format(conditional_stack[-1]['counter']) + '{')
                conditional_stack[-1]['counter'] += 1
                conditional_stack[-1]['cases left'] -= 1
                tab += 1

                if state.code and len(state.code['guard']) > 0:
                    f_code.append('\t' * tab + 'if ({}) '.format(' && '.join(sorted(state.code['guard']))) + '{')
                    tab += 1
                    for stm in code:
                        f_code.append('\t' * tab + stm)
                    tab -= 1
                    f_code.append('\t' * tab + '}')
                    f_code.append('\t' * tab + 'else')
                    tab += 1
                    f_code.append('\t' * tab + 'ldv_stop();')
                    tab -= 1
                else:
                    for stm in code:
                        f_code.append('\t' * tab + stm)
            elif len(conditional_stack) > 0 and conditional_stack[-1]['condition'] == 'if' and \
                    (state in automaton.fsa.initial_states or state in conditional_stack[-1]['state'].successors):
                if conditional_stack[-1]['counter'] != 0:
                    tab -= 1
                    f_code.append('\t' * tab + '}')
                    f_code.append('\t' * tab + 'else {')
                    tab += 1

                conditional_stack[-1]['counter'] += 1
                conditional_stack[-1]['cases left'] -= 1

                if state.code and len(state.code['guard']) > 0:
                    f_code.append('\t' * tab + 'ldv_assume({});'.format(' && '.join(sorted(state.code['guard']))))
                for stm in code:
                    f_code.append('\t' * tab + stm)
            else:
                f_code.append('')

                if state.code and len(state.code['guard']) > 0:
                    f_code.append('\t' * tab + 'if ({}) '.format(' && '.join(state.code['guard'])) + '{')
                    tab += 1
                    for stm in code:
                        f_code.append('\t' * tab + stm)
                    tab -= 1
                    f_code.append('\t' * tab + '}')
                else:
                    for stm in code:
                        f_code.append('\t' * tab + stm)

            last_action = False
            closed_condition = True
            while closed_condition:
                last_action = False
                closed_condition = False
                if len(conditional_stack) > 0:
                    if len(state.successors) == 0:
                        last_action = True
                    elif type(state.action) is Subprocess:
                        last_action = True
                    else:
                        for succ in state.successors:
                            trivial_predecessors = len([p for p in succ.predecessors if type(p.action) is not Subprocess])
                            if trivial_predecessors > 1:
                                last_action = True
                                break

                    if last_action and conditional_stack[-1]['cases left'] == 0 and \
                            conditional_stack[-1]['condition'] == 'switch':
                        f_code.append('\t' * tab + 'break;')
                        tab -= 1
                        f_code.append('\t' * tab + '}')
                        f_code.append('\t' * tab + 'default: ldv_stop();')
                        tab -= 1
                        f_code.append('\t' * tab + '}')
                        conditional_stack.pop()
                        closed_condition = True
                    elif last_action and conditional_stack[-1]['cases left'] == 0 and \
                            conditional_stack[-1]['condition'] == 'if':
                        tab -= 1
                        f_code.append('\t' * tab + '}')
                        conditional_stack.pop()
                        closed_condition = True

            if (type(state.action) is not Subprocess or len(state.code['guard']) > 0) and \
                    (not last_action or (last_action and closed_condition)):
                if len(state.successors) == 1:
                    if list(state.successors)[0] not in state_stack and \
                                    list(state.successors)[0] not in processed_states:
                        state_stack.append(list(state.successors)[0])
                elif len(state.successors) > 1:
                    if_condition = None
                    if len(state.successors) == 2:
                        successors = sorted(list(state.successors), key=lambda f: f.identifier)
                        if_condition = 'ldv_undef_int()'

                    if if_condition:
                        for succ in successors:
                            state_stack.append(succ)

                        condition = {
                            'condition': 'if',
                            'state': state,
                            'cases left': 2,
                            'counter': 0
                        }

                        f_code.append('\t' * tab + 'if ({}) '.format(if_condition) + '{')
                        tab += 1

                        conditional_stack.append(condition)
                    else:
                        for succ in sorted(list(state.successors), key=lambda f: f.identifier):
                            state_stack.append(succ)

                        condition = {
                            'condition': 'switch',
                            'state': state,
                            'cases left': len(list(state.successors)),
                            'counter': 0
                        }

                        f_code.append('\t' * tab + 'switch (ldv_undef_int()) {')
                        tab += 1

                        conditional_stack.append(condition)

        return [v_code, f_code]

    def _label_cfunction(self, analysis, automaton, aspect=None):
        self.logger.info('Generate label-based control function for automaton {} based on process {} of category {}'.
                         format(automaton.identifier, automaton.process.name, automaton.process.category))
        v_code = []
        f_code = []

        # Check necessity to return a value
        if aspect and analysis.kernel_functions[aspect].declaration.return_value and \
                analysis.kernel_functions[aspect].declaration.return_value.identifier != 'void':
            ret_expression = 'return $res;'
        else:
            ret_expression = 'return;'

        # Generate function definition
        cf = self._new_control_function(analysis, automaton, v_code, f_code, aspect)

        main_v_code, main_f_code = self._label_sequence(analysis, automaton, automaton.fsa.initial_states,
                                                        'initial_state')
        v_code.extend(main_v_code)
        f_code.extend(main_f_code)
        f_code.append(ret_expression)

        processed = []
        for subp in [s for s in sorted(automaton.fsa.states, key=lambda s: s.identifier)
                     if type(s.action) is Subprocess]:
            if subp.action.name not in processed:
                sp_v_code, sp_f_code = self._label_sequence(analysis, automaton, subp.successors,
                                                            '{}_initial_state'.format(subp.action.name))

                v_code.extend(sp_v_code)
                f_code.extend([
                    '',
                    '/* Sbprocess {} */'.format(subp.action.name),
                    'ldv_{}_{}:'.format(subp.action.name, automaton.identifier)
                ])
                f_code.extend(sp_f_code)
                f_code.append(ret_expression)
                processed.append(subp.action.name)

        if not self._nested_automata and not aspect:
            self._add_global_variable(automaton.state_variable)
        elif not aspect:
            if self._nested_automata and self.__instance_modifier > 1:
                self._add_global_variable(automaton.thread_variable(self.__instance_modifier))
            else:
                self._add_global_variable(automaton.thread_variable())

        cf.body.extend(v_code + f_code)
        automaton.control_function = cf

        if not aspect:
            self._add_function_definition(self.entry_file, cf)
        return cf.name

    def _new_control_function(self, analysis, automaton, v_code, f_code, aspect=None):
        # Function type
        if aspect:
            cf = Aspect(aspect, analysis.kernel_functions[aspect].declaration, 'around')
            self.model_aspects.append(cf)
        else:
            cf = FunctionDefinition(self.CF_PREFIX + str(automaton.identifier), self.entry_file, 'void f(void *cf_arg)',
                                    False)
            if self._nested_automata:
                param_declarations = []
                param_expressions = []
                for receive in [r for r in automaton.process.actions.values() if type(r) is Receive and r.replicative]:
                    if len(receive.parameters) > 0:
                        for index in range(len(receive.parameters)):
                            # Determine dispatcher parameter
                            interface = get_common_parameter(receive, automaton.process, index)

                            # Determine receiver parameter
                            receiver_access = automaton.process.resolve_access(receive.parameters[index],
                                                                               interface.identifier)
                            var = automaton.determine_variable(receiver_access.label, interface.identifier)
                            receiver_expr = receiver_access.access_with_variable(var)

                            param_declarations.append(var.declaration)
                            param_expressions.append(receiver_expr)
                        break

        if self._nested_automata or aspect:
            for var in automaton.variables():
                definition = var.declare() + ";"
                v_code.append(definition)
        elif not aspect:
            for var in automaton.variables():
                self._add_global_variable(var)

        return cf

    def _state_switch(self, states):
        key = ''.join((str(i) for i in states))
        if key in self.__switchers_cache:
            return self.__switchers_cache[key]

        # Generate switch function
        name = 'ldv_switch_{}'.format(len(list(self.__switchers_cache.keys())))
        function = FunctionDefinition(name, self.entry_file, 'int f(void)', False)

        # Generate switch body
        code = list()
        code.append('switch (ldv_undef_int()) {')
        for index in range(len(states)):
            code.append('\tcase {}: '.format(index) + '{')
            code.append('\t\treturn {};'.format(states[index]))
            code.append('\t\tbreak;')
            code.append('\t}')
        code.append('\tdefault: ldv_stop();')
        code.append('}')
        function.body.extend(code)

        # Add function
        self._add_function_definition(self.entry_file, function)

        invoke = '{}()'.format(name)
        self.__switchers_cache[key] = invoke
        return invoke

    def _state_sequences(self, automaton):
        blocks_stack = sorted(list(automaton.fsa.initial_states), key=lambda f: f.identifier)
        blocks = {}
        while len(blocks_stack) > 0:
            origin = blocks_stack.pop()
            block = []
            state_stack = [origin]
            no_jump = True

            while len(state_stack) > 0:
                state = state_stack.pop()
                block.append(state)
                no_jump = (type(state.action) not in self.jump_types) and no_jump

                if len(state.successors) == 1 and (no_jump or type(list(state.successors)[0].action)
                                                   not in self.jump_types) \
                        and type(state.action) is not Receive:
                    state_stack.append(list(state.successors)[0])

            blocks[origin.identifier] = block

            for state in [st for st in sorted(list(state.successors), key=lambda f: f.identifier)
                          if st.identifier not in blocks and st not in blocks_stack]:
                blocks_stack.append(state)

        return blocks

    def _switch_state_code(self, automaton, state):
        code = []

        successors = sorted(list(state.successors), key=lambda f: f.identifier)
        if len(state.successors) == 1:
            code.append('{} = {};'.format(automaton.state_variable.name, successors[0].identifier))
        elif len(state.successors) == 2:
            code.extend([
                'if (ldv_undef_int())',
                '\t{} = {};'.format(automaton.state_variable.name, successors[0].identifier),
                'else',
                '\t{} = {};'.format(automaton.state_variable.name, successors[1].identifier),
            ])
        elif len(state.successors) > 2:
            switch_call = self._state_switch([st.identifier for st in successors])
            code.append('{} = {};'.format(automaton.state_variable.name, switch_call))
        else:
            code.append('/* Reset automaton state */')            
            code.extend(self._set_initial_state(automaton))
            if self._nested_automata:
                code.append('goto out_{};'.format(automaton.identifier))

        return code

    def _state_sequence_code(self, analysis, automaton, state_block):
        first = True
        code = []
        v_code = []

        for state in state_block:
            new_v_code, block = state.code['final block']
            v_code.extend(new_v_code)

            if state.code and len(state.code['guard']) > 0 and first:
                code.append('ldv_assume({});'.format(
                    ' && '.join(sorted(state.code['guard']))))
                code.extend(block)
                first = False
            elif state.code and len(state.code['guard']) > 0:
                code.append('if({}) '.format(
                    ' && '.join(sorted(state.code['guard']))) + '{')
                for st in block:
                    code.append('\t' + st)
                code.append('}')
            else:
                code.extend(block)
            code.append('')

        if self._nested_automata or type(state_block[0].action) is not Receive:
            code.extend(self._switch_state_code(automaton, state))
        else:
            code.append('/* Omit state transition for a receive */')

        return v_code, code

    def _state_cfunction(self, analysis, automaton):
        self.logger.info('Generate state-based control function for automaton {} based on process {} of category {}'.
                         format(automaton.identifier, automaton.process.name, automaton.process.category))
        v_code = []
        f_code = []
        tab = 0

        # Generate function definition
        cf = self._new_control_function(analysis, automaton, v_code, f_code, None)

        # Add a loop for nested case
        if self._nested_automata:
<<<<<<< HEAD
            f_code.extend(self.set_initial_state(automaton))
=======
            f_code.extend(self._set_initial_state(automaton))
>>>>>>> b09462f7
            f_code.append('while (1) {')
            tab += 1

        if len(list(automaton.state_blocks.keys())) == 0:
            f_code.append('/* Empty control function */')
        else:
            if len(list(automaton.state_blocks)) == 1:
                new_v_code, new_f_code = self._state_sequence_code(analysis, automaton,
                                                                   list(automaton.state_blocks.values())[0])
                v_code.extend(new_v_code)
                f_code.extend(['\t' * tab + stm for stm in new_f_code])
            elif len(list(automaton.state_blocks)) == 2:
                first = True
                tab += 1
                for key in sorted(list(automaton.state_blocks.keys())):
                    if first:
                        f_code.append('\t' * (tab - 1) + 'if (ldv_undef_int()) {')
                        first = False
                    else:
                        f_code.append('\t' * (tab - 1) + 'else {')

                    new_v_code, new_f_code = self._state_sequence_code(analysis, automaton,
                                                                       list(automaton.state_blocks.values())[0])
                    v_code.extend(new_v_code)
                    f_code.append('\t' * tab + 'ldv_assume({} == {});'.format(automaton.state_variable.name, key))
                    f_code.extend(['\t' * tab + stm for stm in new_f_code])
                    f_code.append('\t' * tab + '}')
            else:
                f_code.append('\t' * tab + 'switch ({}) '.format(automaton.state_variable.name) + '{')
                tab += 1
                for case in sorted(list(automaton.state_blocks.keys())):
                    f_code.append('\t' * tab + 'case {}: '.format(case) + '{')
                    tab += 1
                    new_v_code, new_f_code = self._state_sequence_code(analysis, automaton,
                                                                       automaton.state_blocks[case])
                    v_code.extend(new_v_code)
                    f_code.extend(['\t' * tab + stm for stm in new_f_code])
                    f_code.append('\t' * tab + 'break;')
                    tab -= 1
                    f_code.append('\t' * tab + '}')
                f_code.append('\t' * tab + 'default: ldv_stop;')
                tab -= 1
                f_code.append('\t' * tab + '}')

        # Add loop for nested case
        if self._nested_automata:
            f_code.append('}')
            tab -= 1
            f_code.append('out_{}:'.format(automaton.identifier))
            f_code.append('return;')
            if self.__instance_modifier > 1:
                self._add_global_variable(automaton.thread_variable(self.__instance_modifier))
            else:
                self._add_global_variable(automaton.thread_variable())
            v_code.append(automaton.state_variable.declare() + " = 0;")
        else:
            self._add_global_variable(automaton.state_variable)
        cf.body.extend(v_code + f_code)
        automaton.control_function = cf

        self._add_function_definition(self.entry_file, cf)
        return cf.name

    def __generate_aspects(self):
        aspect_dir = "aspects"
        self.logger.info("Create directory for aspect files {}".format("aspects"))
        os.makedirs(aspect_dir, exist_ok=True)

        for grp in self.task['grps']:
            # Generate function declarations
            self.logger.info('Add aspects to C files of group "{0}"'.format(grp['id']))
            for cc_extra_full_desc_file in sorted([df for df in grp['cc extra full desc files'] if 'in file' in df],
                                                  key=lambda f: f['in file']):
                # Aspect text
                lines = list()

                if len(self.additional_aspects) > 0:
                    lines.append("\n")
                    lines.append("/* EMG additional non-generated aspects */\n")
                    lines.extend(self.additional_aspects)
                    lines.append("\n")

                # After file
                lines.append('after: file ("$this")\n')
                lines.append('{\n')

                lines.append("/* EMG type declarations */\n")
                for file in sorted(self.files.keys()):
                    if "types" in self.files[file]:
                        for tp in self.files[file]["types"]:
                            lines.append(tp.to_string('') + " {\n")
                            for field in sorted(list(tp.fields.keys())):
                                lines.append("\t{};\n".format(tp.fields[field].to_string(field)))
                            lines.append("};\n")
                            lines.append("\n")

                lines.append("/* EMG Function declarations */\n")
                for file in sorted(self.files.keys()):
                    if "functions" in self.files[file]:
                        for function in sorted(self.files[file]["declarations"].keys()):
                            if cc_extra_full_desc_file["in file"] == file:
                                lines.extend(self.files[file]["declarations"][function])

                lines.append("\n")
                lines.append("/* EMG variable declarations */\n")
                for file in sorted(self.files):
                    if "variables" in self.files[file]:
                        for variable in sorted(self.files[file]["variables"].keys()):
                            if cc_extra_full_desc_file["in file"] == file:
                                lines.append(self.files[file]["variables"][variable])

                lines.append("\n")
                lines.append("/* EMG variable initialization */\n")
                for file in sorted(self.files):
                    if "variables" in self.files[file]:
                        for variable in sorted(self.files[file]["initializations"].keys()):
                            if cc_extra_full_desc_file["in file"] == file:
                                lines.append(self.files[file]["initializations"][variable])

                lines.append("\n")
                lines.append("/* EMG function definitions */\n")
                for file in sorted(self.files):
                    if "functions" in self.files[file]:
                        for function in sorted(self.files[file]["functions"].keys()):
                            if cc_extra_full_desc_file["in file"] == file:
                                lines.extend(self.files[file]["functions"][function])
                                lines.append("\n")

                lines.append("}\n")
                lines.append("/* EMG kernel function models */\n")
                for aspect in self.model_aspects:
                    lines.extend(aspect.get_aspect())
                    lines.append("\n")

                name = "aspects/ldv_{}.aspect".format(os.path.splitext(
                    os.path.basename(cc_extra_full_desc_file["in file"]))[0])
                with open(name, "w", encoding="ascii") as fh:
                    fh.writelines(lines)

                path = os.path.relpath(name, self.conf['main working directory'])
                self.logger.info("Add aspect file {}".format(path))
                self.aspects[cc_extra_full_desc_file["in file"]] = path

    def __add_aspects(self):
        for grp in self.task['grps']:
            self.logger.info('Add aspects to C files of group "{0}"'.format(grp['id']))
            for cc_extra_full_desc_file in sorted([f for f in grp['cc extra full desc files'] if 'in file' in f],
                                                  key=lambda f: f['in file']):
                if cc_extra_full_desc_file["in file"] in self.aspects:
                    if 'plugin aspects' not in cc_extra_full_desc_file:
                        cc_extra_full_desc_file['plugin aspects'] = []
                    cc_extra_full_desc_file['plugin aspects'].append(
                        {
                            "plugin": "EMG",
                            "aspects": [self.aspects[cc_extra_full_desc_file["in file"]]]
                        }
                    )

    def __add_entry_points(self):
        self.task["entry points"] = [self.entry_point_name]

    def __yeild_identifier(self):
        self.__identifier_cnt += 1
        return self.__identifier_cnt

__author__ = 'Ilja Zakharov <ilja.zakharov@ispras.ru>'

<|MERGE_RESOLUTION|>--- conflicted
+++ resolved
@@ -399,22 +399,6 @@
         if variable.value:
             self.files[file]['initializations'][variable.name] = variable.declare_with_init() + ";\n"
 
-<<<<<<< HEAD
-    def set_initial_state(self, automaton):
-        body = list()
-        body.append('/* Initialize initial state of automaton {} with process {} of category {} */'.
-                    format(automaton.identifier, automaton.process.name, automaton.process.category))
-        body.append('if (!{}) '.format(automaton.state_variable.name) + '{')
-        initial_states = sorted(list(automaton.fsa.initial_states), key=lambda s: s.identifier)
-        if len(initial_states) == 1:
-            body.append('\t{} = {};'.format(automaton.state_variable.name, initial_states[0].identifier))
-        elif len(initial_states) == 2:
-            body.extend([
-                '\tif (ldv_undef_int())',
-                '\t\t{} = {};'.format(automaton.state_variable.name, initial_states[0].identifier),
-                '\telse',
-                '\t\t{} = {};'.format(automaton.state_variable.name, initial_states[1].identifier),
-=======
     def _set_initial_state(self, automaton):
         body = list()
         body.append('/* Initialize initial state of automaton {} with process {} of category {} */'.
@@ -429,21 +413,10 @@
                 '\t{} = {};'.format(automaton.state_variable.name, initial_states[0].identifier),
                 'else',
                 '\t{} = {};'.format(automaton.state_variable.name, initial_states[1].identifier),
->>>>>>> b09462f7
             ])
         elif len(initial_states) > 2:
             body.append('switch (ldv_undef_int()) {')
             for index in range(len(initial_states)):
-<<<<<<< HEAD
-                body.append('\t\tcase {}: '.format(index) + '{')
-                body.append('\t\t\t{} = {};'.format(automaton.state_variable.name, initial_states[index].identifier))
-                body.append('\t\t\tbreak;'.format(automaton.state_variable.name, initial_states[index].identifier))
-                body.append('\t\t}')
-                body.append('\t\tdefault: ldv_stop();')
-                body.append('\t}')
-        body.append('}')
-
-=======
                 body.append('\tcase {}: '.format(index) + '{')
                 body.append('\t\t{} = {};'.format(automaton.state_variable.name, initial_states[index].identifier))
                 body.append('\t\tbreak;'.format(automaton.state_variable.name, initial_states[index].identifier))
@@ -451,7 +424,6 @@
                 body.append('\tdefault: ldv_stop();')
                 body.append('}')
         
->>>>>>> b09462f7
         return body
 
     def _generate_control_functions(self, analysis, model):
@@ -465,11 +437,7 @@
         body = []
         if not self._omit_all_states and not self._nested_automata:
             for automaton in [self._entry_fsa] + self._callback_fsa:
-<<<<<<< HEAD
-                body.extend(self.set_initial_state(automaton))
-=======
                 body.extend(self._set_initial_state(automaton))
->>>>>>> b09462f7
 
         # Prepare action blocks
         self.logger.info('Prepare code base block on each action of each instance')
@@ -1301,11 +1269,7 @@
 
         # Add a loop for nested case
         if self._nested_automata:
-<<<<<<< HEAD
-            f_code.extend(self.set_initial_state(automaton))
-=======
             f_code.extend(self._set_initial_state(automaton))
->>>>>>> b09462f7
             f_code.append('while (1) {')
             tab += 1
 
