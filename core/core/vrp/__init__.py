#
# Copyright (c) 2018 ISP RAS (http://www.ispras.ru)
# Ivannikov Institute for System Programming of the Russian Academy of Sciences
#
# Licensed under the Apache License, Version 2.0 (the "License");
# you may not use this file except in compliance with the License.
# You may obtain a copy of the License at
#
#     http://www.apache.org/licenses/LICENSE-2.0
#
# Unless required by applicable law or agreed to in writing, software
# distributed under the License is distributed on an "AS IS" BASIS,
# WITHOUT WARRANTIES OR CONDITIONS OF ANY KIND, either express or implied.
# See the License for the specific language governing permissions and
# limitations under the License.
#

import glob
import json
import os
import queue
import re
import time
import traceback
import xml.etree.ElementTree as ElementTree
import zipfile
import multiprocessing

from core.vrp.et import import_error_trace

import core.components
import core.session
import core.utils
from core.coverage import LCOV


@core.components.before_callback
def __launch_sub_job_components(context):
    context.mqs['VRP common prj attrs'] = multiprocessing.Queue()
    context.mqs['processing tasks'] = multiprocessing.Queue()


@core.components.after_callback
def __set_common_prj_attrs(context):
    context.mqs['VRP common prj attrs'].put(context.common_prj_attrs)


class VRP(core.components.Component):

    def __init__(self, conf, logger, parent_id, callbacks, mqs, locks, vals, id=None, work_dir=None, attrs=None,
                 separate_from_parent=False, include_child_resources=False):
        # Rule specification descriptions were already extracted when getting VTG callbacks.
        self.__downloaded = dict()
        self.__workers = None

        # Read this in a callback
        self.verdict = None
        self.rule_specification = None
        self.verification_object = None

        # Common initialization
        super(VRP, self).__init__(conf, logger, parent_id, callbacks, mqs, locks, vals, id, work_dir, attrs,
                                  separate_from_parent, include_child_resources)

    def process_results(self):
        self.__workers = core.utils.get_parallel_threads_num(self.logger, self.conf, 'Results processing')
        self.logger.info("Going to start {} workers to process results".format(self.__workers))

        # Do result processing
        core.utils.report(self.logger,
                          'attrs',
                          {
                              'id': self.id,
                              'attrs': self.__get_common_prj_attrs()
                          },
                          self.mqs['report files'],
                          self.vals['report id'],
                          self.conf['main working directory'])

        subcomponents = [('RPL', self.__result_processing)]
        for i in range(self.__workers):
            subcomponents.append(('RPWL', self.__loop_worker))
        self.launch_subcomponents(False, *subcomponents)

        self.clean_dir = True
        # Finalize
        self.finish_task_results_processing()

    def finish_task_results_processing(self):
        """Function has a callback at Job.py."""
        self.logger.info('Task results processing has finished')

    main = process_results

    def __result_processing(self):
        pending = dict()
        # todo: implement them in GUI
        solution_timeout = 10
        generation_timeout = 5

        def submit_processing_task(status, t):
            task_data, tryattempt = pending[t]
            self.mqs['processing tasks'].put([status, task_data, tryattempt])

        receiving = True
        session = core.session.Session(self.logger, self.conf['Klever Bridge'], self.conf['identifier'])
        try:
            while True:
                # Get new tasks
                if receiving:
                    if len(pending) > 0:
                        number = 0
                        try:
                            while True:
                                data = self.mqs['pending tasks'].get_nowait()
                                if not data:
                                    receiving = False
                                    self.logger.info("Expect no tasks to be generated")
                                else:
                                    pending[data[0][0]] = data
                                number += 1
                        except queue.Empty:
                            self.logger.debug("Fetched {} tasks".format(number))
                    else:
                        try:
                            data = self.mqs['pending tasks'].get(block=True, timeout=generation_timeout)
                            if not data:
                                receiving = False
                                self.logger.info("Expect no tasks to be generated")
                            else:
                                pending[data[0][0]] = data
                        except queue.Empty:
                            self.logger.debug("No tasks has come for last 30 seconds")

                # Plan for processing new tasks
                if len(pending) > 0:
                    tasks_statuses = session.get_tasks_statuses(list(pending.keys()))
                    for task in list(pending.keys()):
                        if task in tasks_statuses['finished']:
                            submit_processing_task('finished', task)
                            del pending[task]
                        elif task in tasks_statuses['error']:
                            submit_processing_task('error', task)
                            del pending[task]
                        elif task not in tasks_statuses['processing'] and task not in tasks_statuses['pending']:
                            raise KeyError("Cannot find task {!r} in either finished, processing, pending or erroneus "
                                           "tasks".format(task))

                if not receiving and len(pending) == 0:
                    # Wait for all rest tasks, no tasks can come currently
                    self.mqs['pending tasks'].close()
                    for _ in range(self.__workers):
                        self.mqs['processing tasks'].put(None)
                    self.mqs['processing tasks'].close()
                    break

                time.sleep(solution_timeout)
        finally:
            session.sign_out()
        self.logger.debug("Shutting down result processing gracefully")

    def __loop_worker(self):
        self.logger.info("VRP fetcher is ready to work")

        # First get QOS resource limitations
        qos_resource_limits = core.utils.read_max_resource_limitations(self.logger, self.conf)
        self.vals['task solution triples'] = multiprocessing.Manager().dict()
        while True:
            element = self.mqs['processing tasks'].get()
            if element is None:
                break

            status, data, attempt = element
            vo = data[2]
            rule = data[3]
            attrs = [
                {
                    "name": "Rule specification",
                    "value": rule,
                    "compare": True,
                    "associate": True
                },
                {
                    "name": "Verification object",
                    "value": vo,
                    "compare": True,
                    "associate": True
                }
            ]
            if attempt:
                new_id = "{}/{}/{}/RP".format(vo, rule, attempt)
                workdir = os.path.join(vo, rule, str(attempt))
                attrs.append(
                    {
                        "name": "Rescheduling attempt",
                        "value": str(attempt),
                        "compare": False,
                        "associate": False
                    }
                )
            else:
                new_id = "{}/{}/RP".format(vo, rule)
                workdir = os.path.join(vo, rule)
            self.vals['task solution triples']['{}:{}'.format(vo, rule)] = [None, None, None]
            try:
                rp = RP(self.conf, self.logger, self.id, self.callbacks, self.mqs, self.locks, self.vals, new_id,
                        workdir, attrs, separate_from_parent=True, qos_resource_limits=qos_resource_limits,
                        element=[status, data])
                rp.start()
                rp.join()
            except core.components.ComponentError:
                self.logger.debug("RP that processed {!r}, {!r} failed".format(vo, rule))
            finally:
<<<<<<< HEAD
                self.mqs['processed tasks'].put((vo, rule))
                self.mqs['finished and failed tasks'].put([self.conf['sub-job identifier'], 'finished'])
=======
                solution = list(self.vals['task solution triples'].get('{}:{}'.format(vo, rule)))
                del self.vals['task solution triples']['{}:{}'.format(vo, rule)]
                self.mqs['processed tasks'].put((vo, rule, solution))
>>>>>>> 40fd1a68

        self.logger.info("VRP fetcher finishes its work")

    def __get_common_prj_attrs(self):
        self.logger.info('Get common project atributes')

        common_prj_attrs = self.mqs['VRP common prj attrs'].get()

        self.mqs['VRP common prj attrs'].close()

        return common_prj_attrs


class RP(core.components.Component):

    def __init__(self, conf, logger, parent_id, callbacks, mqs, locks, vals, id=None, work_dir=None, attrs=None,
                 separate_from_parent=False, include_child_resources=False, qos_resource_limits=None, element=None):
        # Read this in a callback
        self.element = element
        self.verdict = None
        self.rule_specification = None
        self.verification_object = None
        self.task_error = None
        self.verification_coverage = None
        self.__exception = None
        self.__qos_resource_limit = qos_resource_limits
        # Common initialization
        super(RP, self).__init__(conf, logger, parent_id, callbacks, mqs, locks, vals, id, work_dir, attrs,
                                 separate_from_parent, include_child_resources)

        self.clean_dir = True
        self.session = core.session.Session(self.logger, self.conf['Klever Bridge'], self.conf['identifier'])

    def fetcher(self):
        self.logger.info("VRP instance is ready to work")
        element = self.element
        status, data = element
        task_id, opts, verification_object, rule_specification, verifier, shadow_src_dir = data
        self.verification_object = verification_object
        self.rule_specification = rule_specification
        self.results_key = '{}:{}'.format(self.verification_object, self.rule_specification)
        self.logger.debug("Prcess results of task {}".format(task_id))

        # Update solution status
        data = list(self.vals['task solution triples'][self.results_key])
        data[0] = status
        self.vals['task solution triples'][self.results_key] = data

        try:
            if status == 'finished':
                self.process_finished_task(task_id, opts, verifier, shadow_src_dir)
                # Raise exception just here sinse the method above has callbacks.
                if self.__exception:
                    self.logger.warning("Raising the saved exception")
                    raise self.__exception
            elif status == 'error':
                self.process_failed_task(task_id)
                # Raise exception just here sinse the method above has callbacks.
                raise RuntimeError('Failed to decide verification task: {0}'.format(self.task_error))
            else:
                raise ValueError("Unknown task {!r} status {!r}".format(task_id, status))
        finally:
            self.session.sign_out()

    main = fetcher

    def process_witness(self, witness, shadow_src_dir, get_error_trace_id=False):
        error_trace = import_error_trace(self.logger, witness)
        sources = self.__trim_file_names(error_trace['files'], shadow_src_dir)
        error_trace['files'] = [sources[file] for file in error_trace['files']]

        if get_error_trace_id:
            match = re.search(r'witness\.(.+)\.graphml', witness)
            if not match:
                raise ValueError('Witness "{0}" does not encode error trace identifier'.format(witness))
            error_trace_id = match.group(1)

            error_trace['attrs'] = [{
                'name': 'Error trace identifier',
                'value': error_trace_id,
                'compare': True,
                'associate': True
            }]

            error_trace_file = 'error trace {0}.json'.format(error_trace_id)
        else:
            error_trace_file = 'error trace.json'

        self.logger.info('Write processed witness to "{0}"'.format(error_trace_file))
        with open(error_trace_file, 'w', encoding='utf8') as fp:
            json.dump(error_trace, fp, ensure_ascii=False, sort_keys=True, indent=4)

        return sources, error_trace_file

    def report_unsafe(self, sources, error_trace_files, attrs):
        core.utils.report(self.logger,
                          'unsafe',
                          {
                              'id': "{}/verification/unsafe".format(self.id),
                              'parent id': "{}/verification".format(self.id),
                              'attrs': attrs,
                              'sources': core.utils.ReportFiles(list(sources.keys()), arcnames=sources),
                              'error traces': [core.utils.ReportFiles([error_trace_file],
                                                                      arcnames={error_trace_file: 'error trace.json'})
                                               for error_trace_file in error_trace_files]
                          },
                          self.mqs['report files'],
                          self.vals['report id'],
                          self.conf['main working directory'])

    def process_single_verdict(self, task_id, decision_results, opts, shadow_src_dir, log_file):
        """The function has a callback that collects verdicts to compare them with the ideal ones."""
        # Parse reports and determine status
        benchexec_reports = glob.glob(os.path.join('output', '*.results.xml'))
        if len(benchexec_reports) != 1:
            raise FileNotFoundError('Expect strictly single BenchExec XML report file, but found {}'.
                                    format(len(benchexec_reports)))

        # Expect single report file
        with open(benchexec_reports[0], encoding="utf8") as fp:
            result = ElementTree.parse(fp).getroot()

            run = result.findall("run")[0]
            for column in run.iter("column"):
                name, value = [column.attrib.get(name) for name in ("title", "value")]
                if name == "status":
                    decision_results["status"] = value

        # Check that we have set status
        if "status" not in decision_results:
            raise KeyError("There is no solution status in BenchExec XML report")

        self.logger.info('Verification task decision status is "{0}"'.format(decision_results['status']))

        # Do not fail immediately in case of witness processing failures that often take place. Otherwise we will
        # not upload all witnesses that can be properly processed as well as information on all such failures.
        # Necessary verificaiton finish report also won't be uploaded causing Bridge to corrupt the whole job.
        if re.search('true', decision_results['status']):
            core.utils.report(self.logger,
                              'safe',
                              {
                                  'id': "{}/verification/safe".format(self.id),
                                  'parent id': "{}/verification".format(self.id),
                                  'attrs': []
                                  # TODO: at the moment it is unclear what are verifier proofs.
                                  # 'proof': None
                              },
                              self.mqs['report files'],
                              self.vals['report id'],
                              self.conf['main working directory'])
            self.verdict = 'safe'
        else:
            witnesses = glob.glob(os.path.join('output', 'witness.*.graphml'))
            self.logger.info("Found {} witnesses".format(len(witnesses)))

            # Create unsafe reports independently on status. Later we will create unknown report in addition if status
            # is not "unsafe".
            if "expect several witnesses" in opts and opts["expect several witnesses"] and len(witnesses) != 0:
                # Collect all sources referred by all error traces. Different error traces can refer almost the same
                # sources, so reporting them separately is redundant.
                sources = {}
                error_trace_files = []
                for witness in witnesses:
                    self.verdict = 'unsafe'
                    try:
                        error_trace_sources, error_trace_file = self.process_witness(witness, shadow_src_dir,
                                                                                     get_error_trace_id=True)
                        sources.update(error_trace_sources)
                        error_trace_files.append(error_trace_file)
                    except Exception as e:
                        self.logger.warning('Failed to process a witness:\n{}'.format(traceback.format_exc().rstrip()))
                        self.verdict = 'non-verifier unknown'

                        if self.__exception:
                            try:
                                raise e from self.__exception
                            except Exception as e:
                                self.__exception = e
                        else:
                            self.__exception = e
                # Do not report unsafe if processing of all witnesses failed.
                if error_trace_files:
                    self.report_unsafe(sources, error_trace_files, [])
            if re.search('false', decision_results['status']) and \
                    ("expect several witnesses" not in opts or not opts["expect several witnesses"]):
                self.verdict = 'unsafe'
                try:
                    if len(witnesses) != 1:
                        NotImplementedError('Just one witness is supported (but "{0}" are given)'.
                                            format(len(witnesses)))

                    sources, error_trace_file = self.process_witness(witnesses[0], shadow_src_dir)
                    self.report_unsafe(sources, [error_trace_file], [])
                except Exception as e:
                    self.logger.warning('Failed to process a witness:\n{}'.format(traceback.format_exc().rstrip()))
                    self.verdict = 'non-verifier unknown'
                    self.__exception = e
            elif not re.search('false', decision_results['status']):
                self.verdict = 'unknown'

                # Prepare file to send it with unknown report.
                os.mkdir('verification')
                verification_problem_desc = os.path.join('verification', 'problem desc.txt')

                # Check resource limitiations
                if decision_results['status'] in ('OUT OF MEMORY', 'TIMEOUT'):
                    if decision_results['status'] == 'OUT OF MEMORY':
                        msg = "memory exhausted"
                    else:
                        msg = "CPU time exhausted"

                    with open(verification_problem_desc, 'w', encoding='utf8') as fp:
                        fp.write(msg)

                    data = list(self.vals['task solution triples'][self.results_key])
                    data[2] = decision_results['status']
                    self.vals['task solution triples'][self.results_key] = data
                else:
                    os.symlink(os.path.relpath(log_file, 'verification'), verification_problem_desc)

                core.utils.report(self.logger,
                                  'unknown',
                                  {
                                      'id': "{}/verification/unknown".format(self.id),
                                      'parent id': "{}/verification".format(self.id),
                                      'attrs': [],
                                      'problem desc': core.utils.ReportFiles(
                                          [verification_problem_desc],
                                          {verification_problem_desc: 'problem desc.txt'})
                                  },
                                  self.mqs['report files'],
                                  self.vals['report id'],
                                  self.conf['main working directory'],
                                  'verification')

    def process_failed_task(self, task_id):
        """The function has a callback at Job module."""
        self.task_error = self.session.get_task_error(task_id)
        # We do not need task and its files anymore.
        self.session.remove_task(task_id)

        self.verdict = 'non-verifier unknown'

    def process_finished_task(self, task_id, opts, verifier, shadow_src_dir):
        """Function has a callback at Job.py."""
        self.session.download_decision(task_id)

        with zipfile.ZipFile('decision result files.zip') as zfp:
            zfp.extractall()

        with open('decision results.json', encoding='utf8') as fp:
            decision_results = json.load(fp)

        # TODO: specify the computer where the verifier was invoked (this information should be get from BenchExec or VerifierCloud web client.
        log_files_dir = glob.glob(os.path.join('output', 'benchmark*logfiles'))[0]
        log_files = os.listdir(log_files_dir)

        if len(log_files) != 1:
            raise NotImplementedError('Exactly one log file should be outputted (but "{0}" are given)'
                                      .format(len(log_files)))

        log_file = os.path.join(log_files_dir, log_files[0])

        # Send an initial report
        report = {
            'id': "{}/verification".format(self.id),
            'parent id': self.id,
            # TODO: replace with something meaningful, e.g. tool name + tool version + tool configuration.
            'attrs': [],
            'name': verifier,
            'resources': decision_results['resources'],
        }

        # Update solution progress. It is necessary to update the whole list to sync changes
        data = list(self.vals['task solution triples'][self.results_key])
        data[1] = decision_results['resources']
        self.vals['task solution triples'][self.results_key] = data

        if not self.logger.disabled and log_file:
            report['log'] = core.utils.ReportFiles([log_file], {log_file: 'log.txt'})

        if self.conf['upload input files of static verifiers']:
            report['task identifier'] = task_id

        # Save coverage in 'total coverages' dir
        coverage_info_dir = os.path.join('total coverages',
                                         self.conf['sub-job identifier'],
                                         self.rule_specification.replace('/', '-'))
        os.makedirs(os.path.join(self.conf['main working directory'], coverage_info_dir), exist_ok=True)

        self.coverage_info_file = os.path.join(coverage_info_dir,
                                               "{0}_coverage_info.json".format(task_id.replace('/', '-')))

        self.verification_coverage = LCOV(self.logger, os.path.join('output', 'coverage.info'), shadow_src_dir,
                                          self.conf['main working directory'], opts.get('coverage', None),
                                          os.path.join(self.conf['main working directory'], self.coverage_info_file),
                                          os.path.join(self.conf['main working directory'], coverage_info_dir))

        if os.path.isfile('coverage.json'):
            report['coverage'] = core.utils.ReportFiles(['coverage.json'] +
                                                        list(self.verification_coverage.arcnames.keys()),
                                                        arcnames=self.verification_coverage.arcnames)
            self.vals['coverage_finished'][self.conf['sub-job identifier']] = False

        # todo: This should be cheked to guarantee that we can reschedule tasks
        core.utils.report(self.logger,
                          'verification',
                          report,
                          self.mqs['report files'],
                          self.vals['report id'],
                          self.conf['main working directory'])

        try:
            # Submit a verdict
            self.process_single_verdict(task_id, decision_results, opts, shadow_src_dir, log_file)
        finally:
            # Submit a closing report
            core.utils.report(self.logger,
                              'verification finish',
                              {'id': report['id']},
                              self.mqs['report files'],
                              self.vals['report id'],
                              self.conf['main working directory'])

    def __trim_file_names(self, file_names, shadow_src_dir):
        arcnames = {}
        for file_name in file_names:
            if file_name.startswith(shadow_src_dir):
                new_file_name = os.path.relpath(file_name, shadow_src_dir)
            else:
                new_file_name = core.utils.make_relative_path(self.logger, self.conf['main working directory'],
                                                              file_name)
            arcnames[file_name] = new_file_name
        return arcnames<|MERGE_RESOLUTION|>--- conflicted
+++ resolved
@@ -211,14 +211,9 @@
             except core.components.ComponentError:
                 self.logger.debug("RP that processed {!r}, {!r} failed".format(vo, rule))
             finally:
-<<<<<<< HEAD
-                self.mqs['processed tasks'].put((vo, rule))
-                self.mqs['finished and failed tasks'].put([self.conf['sub-job identifier'], 'finished'])
-=======
                 solution = list(self.vals['task solution triples'].get('{}:{}'.format(vo, rule)))
                 del self.vals['task solution triples']['{}:{}'.format(vo, rule)]
                 self.mqs['processed tasks'].put((vo, rule, solution))
->>>>>>> 40fd1a68
 
         self.logger.info("VRP fetcher finishes its work")
 
@@ -399,6 +394,7 @@
                                 self.__exception = e
                         else:
                             self.__exception = e
+
                 # Do not report unsafe if processing of all witnesses failed.
                 if error_trace_files:
                     self.report_unsafe(sources, error_trace_files, [])
