--- conflicted
+++ resolved
@@ -394,16 +394,10 @@
                                 self.__exception = e
                         else:
                             self.__exception = e
-
-<<<<<<< HEAD
-                self.report_unsafe(sources, error_trace_files, [])
+		# Do not report unsafe if processing of all witnesses failed.
+                if error_trace_files:
+                    self.report_unsafe(sources, error_trace_files, [])
             if re.search('false', decision_results['status']) and \
-=======
-                # Do not report unsafe if processing of all witnesses failed.
-                if error_trace_files:
-                    self.report_unsafe(sources, error_trace_files)
-            if re.match('false', decision_results['status']) and \
->>>>>>> bb0b7c2e
                     ("expect several witnesses" not in opts or not opts["expect several witnesses"]):
                 self.verdict = 'unsafe'
                 try:
