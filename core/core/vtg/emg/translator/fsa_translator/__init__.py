#
# Copyright (c) 2014-2016 ISPRAS (http://www.ispras.ru)
# Institute for System Programming of the Russian Academy of Sciences
#
# Licensed under the Apache License, Version 2.0 (the "License");
# you may not use this file except in compliance with the License.
# You may obtain a copy of the License at
#
#     http://www.apache.org/licenses/LICENSE-2.0
#
# Unless required by applicable law or agreed to in writing, software
# distributed under the License is distributed on an "AS IS" BASIS,
# WITHOUT WARRANTIES OR CONDITIONS OF ANY KIND, either express or implied.
# See the License for the specific language governing permissions and
# limitations under the License.
#
import abc
from operator import attrgetter

import graphviz

<<<<<<< HEAD
from core.vtg.emg.common import get_conf_property, get_necessary_conf_property, model_comment
from core.vtg.emg.common.signature import Pointer, Primitive, Structure, import_declaration
from core.vtg.emg.common.process import Receive, Dispatch, Call, CallRetval, Condition, Subprocess, \
    get_common_parameter
from core.vtg.emg.common.code import FunctionDefinition
from core.vtg.emg.translator.fsa_translator.common import action_model_comment, extract_relevant_automata, choose_file, initialize_automaton_variables
=======
from core.vtg.emg.common import get_conf_property, get_necessary_conf_property
from core.vtg.emg.common.process import Receive, Dispatch, Call, CallRetval, Condition, Subprocess, \
    get_common_parameter
from core.vtg.emg.common.signature import Pointer, Primitive, Structure, import_declaration
from core.vtg.emg.translator.code import FunctionDefinition
from core.vtg.emg.translator.fsa_translator.common import action_model_comment, model_comment, \
    extract_relevant_automata, choose_file, registration_intf_check, initialize_automaton_variables, \
    model_relevant_files
>>>>>>> f96d83aa


class FSATranslator(metaclass=abc.ABCMeta):

    def __init__(self, logger, conf, analysis, cmodel, entry_fsa, model_fsa, event_fsa):
        """
        Initialize new FSA translator object. During the initialization an enviornment model in form of finite state
        machines with process-like actions is translated to C code. Translation includes the following steps: each pair
        label-interface is translated in a separate variable, each action is translated in code blocks (aux functions
        can be additionally generated), for each automaton a control function is generated, control functions for event
        modeling are called in a specific entry point function and control functions for function modeling are called
        insted of modelled functions. This class has an abstract methods to provide ability to implement different
        translators.

        :param logger: logging object.
        :param conf: Configuration properties dictionary.
        :param analysis: ModuleCategoriesSpecification object.
        :param cmodel: CModel object.
        :param entry_fsa: An entry point Automaton object.
        :param model_fsa: List with Automaton objects which correspond to function models.
        :param event_fsa:  List with Automaton objects for event modeling.
        """
        self._cmodel = cmodel
        self._entry_fsa = entry_fsa
        self._model_fsa = model_fsa
        self._event_fsa = event_fsa
        self._conf = conf
        self._analysis = analysis
        self._logger = logger
        self._structures = dict()
        self._control_functions = dict()
        self._logger.info("Include extra header files if necessary")

        # Get from unused interfaces
        # todo: it is possible to replace this using explicit list of headers
        header_list = list()
        for interface in (self._analysis.get_intf(i) for i in self._analysis.interfaces):
            if len(interface.declaration.implementations) == 0 and interface.header:
                for header in interface.header:
                    if header not in header_list:
                        header_list.append(header)

        # Get from specifications
        for process in (a.process for a in self._model_fsa + self._event_fsa if len(a.process.headers) > 0):
            for header in process.headers:
                if header not in header_list:
                    header_list.append(header)

        # Generate aspect
        self._cmodel.add_extra_headers(header_list, self._cmodel.files)
        self._logger.info("Have added {!s} additional headers".format(len(header_list)))

        # Generates base code blocks
        self._logger.info("Start the preparation of actions code")
        for automaton in self._event_fsa + self._model_fsa + [self._entry_fsa]:
            self._logger.debug("Generate code for instance {} of process '{}' of categorty '{}'".
                               format(automaton.identifier, automaton.process.name, automaton.process.category))
            for state in sorted(automaton.fsa.states, key=attrgetter('identifier')):
                self._compose_action(state, automaton)

        # Make graph postprocessing
        for automaton in self._event_fsa + [self._entry_fsa]:
            self._normalize_event_fsa(automaton)
        for automaton in self._model_fsa:
            self._normalize_model_fsa(automaton)

        # Dump graphs
        if get_conf_property(self._conf, 'dump automata graphs'):
            self._save_digraphs()

        # Start generation of control functions
        for automaton in self._event_fsa + self._model_fsa + [self._entry_fsa]:
            self._compose_control_function(automaton)

        # Generate aspects with kernel models
        for automaton in self._model_fsa:
            aspect_code = [
                model_comment('KERNEL_MODEL', 'Perform the model code of the function {!r}'.
                              format(automaton.process.name))
            ]
            # todo: Get this signature either explicitly or using short code analysis
            function_obj = self._analysis.get_kernel_function(automaton.process.name)
            params = []
            for position, param in enumerate(function_obj.declaration.parameters):
                if type(param) is str:
                    params.append(param)
                else:
                    params.append('$arg{}'.format(str(position + 1)))

            if len(params) == 0 and function_obj.declaration.return_value.identifier == 'void':
                argгments = []
                ret_expression = ''
            elif len(params) == 0:
                argгments = []
                ret_expression = 'return '
            elif function_obj.declaration.return_value.identifier == 'void':
                argгments = params
                ret_expression = ''
            else:
                ret_expression = 'return '
                argгments = params

            invoke = '{}{}({});'.format(ret_expression, self._control_function(automaton).name, ', '.join(argгments))
            aspect_code.append(invoke)

            rfiles = model_relevant_files(analysis, cmodel, automaton)
            self._cmodel.add_function_model(function_obj, aspect_code, rfiles)


        # Generate entry point function
        self._entry_point()

        # Add types
        self._cmodel.types = sorted(set(self._structures.values()), key=lambda t: t.identifier)

        return

    def _save_digraphs(self):
        """
        Method saves Automaton with code in doe format in debug purposes. This functionality can be turned on by setting
        corresponding configuration property. Each action is saved as a node and for each possible state transition
        an edge is added. This function can be called only if code blocks for each action of all automata are already
        generated.

        :return: None
        """

        # Print DOT files to this directory inside plugin working directory
        directory = 'automata'

        # Dump separetly all automata
        for automaton in self._event_fsa + self._model_fsa + [self._entry_fsa]:
            self._logger.debug("Generate graph for automaton based on process {} with category {}".
                               format(automaton.process.name, automaton.process.category))
            dg_file = "{}/{}.dot".format(directory, "{}_{}_{}".
                                         format(automaton.process.category, automaton.process.name,
                                                automaton.identifier))

            graph = graphviz.Digraph(
                name=str(automaton.identifier),
                comment="Digraph for FSA {} based on self.process {} with category {}".
                        format(automaton.identifier, automaton.process.name, automaton.process.category),
                format="png"
            )

            # Add self.process description
            graph.node(
                automaton.process.name,
                "self.process: {}".format(automaton.process.process),
                {
                    "shape": "rectangle"
                }
            )

            # Add subself.process description
            for subp in [automaton.process.actions[name] for name in sorted(automaton.process.actions.keys())
                           if type(automaton.process.actions[name]) is Subprocess]:
                graph.node(
                    subp.name,
                    "Subprocess {}: {}".format(subp.name, subp.process),
                    {
                        "shape": "rectangle"
                    }
                )

            subprocesses = {}
            for state in automaton.fsa.states:
                label = "Action {}: {}\l".format(state.identifier, state.desc['label'])
                label += '\l'.join(state.code[1])

                if type(state.action) is not Subprocess or state.action.name not in subprocesses:
                    graph.node(str(state.identifier), label)
                    if type(state.action) is Subprocess:
                        subprocesses[state.action.name] = state.identifier

            for state in automaton.fsa.states:
                if type(state.action) is not Subprocess or state.identifier in subprocesses.values():
                    for succ in state.successors:
                        if type(succ.action) is Subprocess:
                            graph.edge(
                                str(state.identifier),
                                str(subprocesses[succ.action.name])
                            )
                        else:
                            graph.edge(
                                str(state.identifier),
                                str(succ.identifier)
                        )

            # Save to dg_file
            graph.save(dg_file)
            graph.render()
            self._logger.debug("Graph image has been successfully rendered and saved")

    def _prepare_control_functions(self):
        """
        Generate code of all control functions for each automata. It expects that all actions are already transformed into
        code blocks and control functions can be combined from such blocks. The implementation of the method depends
        on configuration properties and chosen kind of an output environment model.

        :return: None
        """
        raise NotImplementedError

    def _art_action(self, state, automaton):
        """
        Generate a code block for an artificial node in FSA which does not correspond to any action.

        :param state: State object.
        :param automaton: Automaton object which contains the artificial node.
        :return: [list of strings with lines of C code statements of the code block],
                 [list of strings with new local variable declarations required for the block],
                 [list of strings with boolean conditional expressions which guard code block entering],
                 [list of strings with model comments which embrace the code block]
        """
        # Make comments
        code, v_code, conditions, comments = list(), list(), list(), list()
        comments.append(action_model_comment(state.action, 'Artificial state in scenario'.
                                             format(automaton.process.name)))

        return code, v_code, conditions, comments

    def _dispatch(self, state, automaton):
        """
        Generate a code block for a dispatch action of the process for which the automaton is generated. A dispatch code
        block is always generated in a fixed form: as a function call of auxiliary function. Such a function contains
        switch or if operator to choose one of available optional receivers to send the signal. Implementation of
        particular dispatch to particular receiver is configurable and can be implemented differently in various
        translators.

        :param state: State object.
        :param automaton: Automaton object which contains the dispatch.
        :return: [list of strings with lines of C code statements of the code block],
                 [list of strings with new local variable declarations required for the block],
                 [list of strings with boolean conditional expressions which guard code block entering],
                 [list of strings with model comments which embrace the code block]
        """
        code, v_code, conditions, comments = list(), list(), list(), list()

        # Determine peers to receive the signal
        automata_peers = dict()
        if len(state.action.peers) > 0:
            # Do call only if model which can be called will not hang
            extract_relevant_automata(self._event_fsa + self._model_fsa + [self._entry_fsa],
                                      automata_peers, state.action.peers, Receive)
        else:
            # Generate comment
            code.append("/* Dispatch {!r} is not expected by any process, skipping the action */".
                        format(state.action.name))

        # Make comments
        if len(automata_peers) > 0:
            category = list(automata_peers.values())[0]['automaton'].process.category.upper()
            comment = state.action.comment.format(category)
        else:
            comment = 'Skip the action, since no callbacks has been found.'
        comments.append(action_model_comment(state.action, comment, begin=True))
        comments.append(action_model_comment(state.action, None, begin=False))

        # Add given conditions from a spec
        conditions = []
        if state.action.condition and len(state.action.condition) > 0:
            for statement in state.action.condition:
                cn = self._cmodel.text_processor(automaton, statement)
                conditions.extend(cn)

        if len(automata_peers) > 0:
            # Add conditions on base of dispatches
            checks = self._relevant_checks(automata_peers)
            if len(checks) > 0:
                if automaton in self._model_fsa:
                    conditions.append("({})".format(' || '.join(checks)))
                else:
                    # Convert conditions into assume, because according to signals semantics process could not proceed
                    # until it sends a signal and condition describes precondition to prevent signal sending to a
                    # wrong process.
                    if len(checks) > 0:
                        code.append('ldv_assume({});'.format(' || '.join(checks)))

            # Generate artificial function
            body = []
            # todo: All entrances of choosing file should become unnecessary
            file = choose_file(self._cmodel, self._analysis, automaton)

            if not get_conf_property(self._conf, 'direct control functions calls'):
                body = ['int ret;']

            # Check dispatch type
            replicative = False
            for name in automata_peers:
                for st in automata_peers[name]['states']:
                    if st.action.replicative:
                        replicative = True
                        break

            # Determine parameters
            param_interfaces = []
            df_parameters = []
            function_parameters = []

            # Add parameters
            for index in range(len(state.action.parameters)):
                # Determine dispatcher parameter
                # todo: this need to be simplified.
                interface = get_common_parameter(state.action, automaton.process, index)

                # Determine dispatcher parameter
                dispatcher_access = automaton.process.resolve_access(state.action.parameters[index],
                                                                     interface.identifier)
                variable = automaton.determine_variable(dispatcher_access.label, interface.identifier)
                dispatcher_expr = dispatcher_access.access_with_variable(variable)

                param_interfaces.append(interface)
                function_parameters.append(variable.declaration)
                df_parameters.append(dispatcher_expr)

            # Generate blocks on each receive to another process
            # You can implement your own translator with different implementations of the function
            pre, blocks, post = self._dispatch_blocks(state, file, automaton, function_parameters, param_interfaces,
                                                      automata_peers,
                                                      replicative)
            body.extend(pre)

            # Print body of a dispatching function
            if state.action.broadcast:
                for block in blocks:
                    body.extend(block)
            else:
                if len(blocks) == 1:
                    body.extend(blocks[0])
                elif len(blocks) == 2:
                    for index in range(2):
                        if index == 0:
                            body.append('if (ldv_undef_int()) {')
                        else:
                            body.append('else {')
                        body.extend(['\t' + stm for stm in blocks[index]])
                        body.append('}')
                else:
                    body.append('switch (ldv_undef_int()) {')
                    for index in range(len(blocks)):
                        body.append('\tcase {}: '.format(index) + '{')
                        body.extend(['\t\t' + stm for stm in blocks[index]])
                        body.append('\t\tbreak;')
                        body.append('\t};')
                    body.append('\tdefault: ldv_assume(0);')
                    body.append('};')

            if len(function_parameters) > 0:
                df = FunctionDefinition(
                    "ldv_dispatch_{}_{}_{}".format(state.action.name, automaton.identifier, state.identifier),
                    self._cmodel.entry_file,
                    "void f({})".format(', '.
                                        join([function_parameters[index].to_string('arg{}'.format(index),
                                                                                   typedef='complex_and_params')
                                              for index in range(len(function_parameters))])),
                    False
                )
            else:
                df = FunctionDefinition(
                    "ldv_dispatch_{}_{}_{}".format(state.action.name, automaton.identifier, state.identifier),
                    self._cmodel.entry_file,
                    "void f(void)",
                    False
                )
            body.extend(post)
            body.append('return;')
            df.body.extend(body)

            # Add function definition
            self._cmodel.add_function_definition(file, df)

            # Add additional declarations
            self._cmodel.propogate_aux_function(self._analysis, automaton, df)

            code.extend([
                '{}({});'.format(df.name, ', '.join(df_parameters))
            ])
        else:
            code.append('/* Skip the dispatch because there is no process to receive the signal */')

        return code, v_code, conditions, comments

    def _condition(self, state, automaton):
        """
        Always translate a conditional action boolean expression or statement string into a corresponding boolean
        cnditional expression or C statement string correspondingly. Each such conditional expression or statement is
        parsed and all entries of labels and the other model expressions are replaced by particular C implementation.
        Note, that if a label with different interface matches is used than each string can be translated into several
        ones depending on the number of interfaces but keeping the original order with a respect to the other statements
        or boolean expressions.

        :param state: State object.
        :param automaton: Automaton object which contains the condition.
        :return: [list of strings with lines of C code statements of the code block],
                 [list of strings with new local variable declarations required for the block],
                 [list of strings with boolean conditional expressions which guard code block entering],
                 [list of strings with model comments which embrace the code block]
        """
        code, v_code, conditions, comments = list(), list(), list(), list()

        # Make comments
        comment = state.action.comment
        comments.append(action_model_comment(state.action, comment, begin=True))
        comments.append(action_model_comment(state.action, None, begin=False))

        # Add additional conditions
        conditions = list()
        if state.action.condition and len(state.action.condition) > 0:
            for statement in state.action.condition:
                cn = self._cmodel.text_processor(automaton, statement)
                conditions.extend(cn)

        if state.action.statements:
            for statement in state.action.statements:
                code.extend(self._cmodel.text_processor(automaton, statement))

        return code, v_code, conditions, comments

    def _call(self, state, automaton):
        # todo: This is need to move to Linux specific part and replace it with a code block
        """
        Generate code block for callback call. This can not be configured in translator implementations and for each
        callback call consists of: guard, pre-conditions (similarly to conditional code blocks), function call of the
        aux function which will be added to the file where function name is definately visible and which contains only
        the callback call and post-conditions. If a callback is matched with several interfaces then instead several
        optional nodes will be generated with all additional pre and post- conditions.

        :param state: State object.
        :param automaton: Automaton object which contains the callback call.
        :return: [list of strings with lines of C code statements of the code block],
                 [list of strings with new local variable declarations required for the block],
                 [list of strings with boolean conditional expressions which guard code block entering],
                 [list of strings with model comments which embrace the code block]
        """
        def ret_expression(st):
            # Generate external function retval
            ret_declaration = 'void'
            callback_return_expression = ''
            external_return_expression = ''
            ret_access = None
            if st.action.retlabel:
                ret_access = automaton.process.resolve_access(st.action.retlabel)
            else:
                ret_subprocess = [automaton.process.actions[name] for name in sorted(automaton.process.actions.keys())
                                  if type(automaton.process.actions[name]) is CallRetval and
                                  automaton.process.actions[name].callback == st.action.callback and
                                  automaton.process.actions[name].retlabel]
                if ret_subprocess:
                    ret_access = automaton.process.resolve_access(ret_subprocess[0].retlabel)

            if ret_access:
                suits = [access for access in ret_access if
                         (access.interface and
                          access.interface.declaration.compare(signature.points.return_value)) or
                         (not access.interface and access.label and
                          any((signature.points.return_value.compare(d) for d in access.label.declarations)))]
                if len(suits) > 0:
                    if suits[0].interface:
                        label_var = automaton.determine_variable(suits[0].label, suits[0].interface.identifier)
                    else:
                        label_var = automaton.determine_variable(suits[0].label)
                    ret_declaration = signature.points.return_value.to_string('', typedef='complex_and_params')
                    callback_return_expression = 'return '
                    external_return_expression = suits[0].access_with_variable(label_var) + ' = '
                else:
                    raise RuntimeError("Cannot find a suitable label for return value of action '{}'".
                                       format(st.action.name))

            return ret_declaration, callback_return_expression, external_return_expression

        def match_parameters(declaration):
            # Try to match action parameters
            found_positions = dict()
            for label_index in range(len(st.action.parameters)):
                accesses = automaton.process.resolve_access(st.action.parameters[label_index])
                for acc in (a for a in accesses if a.list_interface and len(a.list_interface) > 0):
                    for position in (p for p in list(range(len(declaration.points.parameters)))[label_index:]
                                     if p not in found_positions):
                        parameter = declaration.points.parameters[position]
                        if (acc.list_interface[-1].declaration.compare(parameter) or
                                acc.list_interface[-1].declaration.pointer_alias(parameter)):
                            expression = acc.access_with_variable(
                                automaton.determine_variable(acc.label, acc.list_interface[0].identifier))
                            found_positions[position] = expression
                            break

            # Fulfil rest parameters
            pointer_params = []
            label_params = []
            for index in range(len(declaration.points.parameters)):
                if type(declaration.points.parameters[index]) is not str and index not in found_positions:
                    if type(declaration.points.parameters[index]) is not Primitive and \
                            type(declaration.points.parameters[index]) is not Pointer:
                        param_signature = declaration.points.parameters[index].take_pointer
                        pointer_params.append(index)
                    else:
                        param_signature = declaration.points.parameters[index]

                    lb, var = automaton.new_param("ldv_param_{}_{}".format(st.identifier, index),
                                                  param_signature, None)
                    label_params.append(lb)
                    expression = var.name

                    # Add string
                    found_positions[index] = expression

            return pointer_params, label_params, found_positions

        def manage_default_resources(label_parameters):
            # Add precondition and postcondition
            if len(label_parameters) > 0:
                pre_stments = []
                post_stments = []
                for label in sorted(list(set(label_parameters)), key=lambda lb: lb.name):
                    pre_stments.append('%{}% = $UALLOC(%{}%);'.format(label.name, label.name))
                    post_stments.append('$FREE(%{}%);'.format(label.name))

                pre_name = 'pre_call_{}'.format(st.identifier)
                pre_action = automaton.process.add_condition(pre_name, [], pre_stments,
                                                             "Allocate memory for adhoc callback parameters.")
                pre_st = automaton.fsa.add_new_predecessor(st, pre_action)
                self._compose_action(pre_st, automaton)

                post_name = 'post_call_{}'.format(st.identifier)
                post_action = automaton.process.add_condition(post_name, [], post_stments,
                                                              "Free memory of adhoc callback parameters.")
                post_st = automaton.fsa.add_new_successor(st, post_action)
                self._compose_action(post_st, automaton)

        def generate_function(st, callback_declaration, invoke, file, check, func_variable):
            pointer_params, label_parameters, external_parameters = match_parameters(callback_declaration)
            manage_default_resources(label_parameters)
            ret_declaration, callback_return_expression, external_return_expression = ret_expression(st)

            # Determine external function params
            resources = [signature.to_string('arg0', typedef='complex_and_params')]
            callback_params = []
            for index in range(len(signature.points.parameters)):
                if type(signature.points.parameters[index]) is not str:
                    if index in pointer_params:
                        resources.append(signature.points.parameters[index].take_pointer.
                                         to_string('arg{}'.format(index + 1), typedef='complex_and_params'))
                        callback_params.append('*arg{}'.format(index + 1))
                    else:
                        resources.append(signature.points.parameters[index].
                                         to_string('arg{}'.format(index + 1), typedef='complex_and_params'))
                        callback_params.append('arg{}'.format(index + 1))
            callback_params = ", ".join(callback_params)
            resources = ", ".join(resources)

            fname = "ldv_{}_{}_{}_{}".format(automaton.process.name, st.action.name, automaton.identifier,
                                             st.identifier)
            function = FunctionDefinition(fname, file, "{} {}({})".format(ret_declaration, fname, resources),
                                          export=True, callback=True)

            # Determine label params
            external_parameters = [external_parameters[i] for i in sorted(external_parameters.keys())]

            true_invoke = external_return_expression + '({})'.format(invoke) + \
                          '(' + ', '.join(external_parameters) + ');'
            inv = []
            if check:
                f_invoke = external_return_expression + fname + '(' + ', '.join([invoke] + external_parameters) + ');'
                inv.append('if ({}) '.format(invoke) + '{')
                inv.append(model_comment('callback', st.action.name, {'call': true_invoke}))
                inv.append('\t' + f_invoke)
                inv.append('}')
                call = callback_return_expression + '(*arg0)' + '(' + callback_params + ')'
            else:
                f_invoke = external_return_expression + fname + '(' + \
                           ', '.join([func_variable] + external_parameters) + ');'
                inv.append(model_comment('callback', st.action.name, {'call': true_invoke}))
                inv.append(f_invoke)
                call = callback_return_expression + '({})'.format(invoke) + '(' + callback_params + ')'
            function.body.append('{};'.format(call))

            self._cmodel.add_function_definition(file, function)
            self._cmodel.add_function_declaration(choose_file(self._cmodel, self._analysis, automaton),
                                                  function, extern=True)
            self._cmodel.propogate_aux_function(self._analysis, automaton, function)

            return inv

        def add_post_conditions(st, inv):
            post_call = []
            if access.interface and access.interface.interrupt_context:
                post_call.extend(self._cmodel.text_processor(automaton, '$SWITCH_TO_PROCESS_CONTEXT();'))

            if st.action.post_call and len(st.action.post_call) > 0:
                for stment in st.action.post_call:
                    post_call.extend(self._cmodel.text_processor(automaton, stment))

            if len(post_call) > 0:
                post_call.insert(0, '/* Callback post-call */')
                inv += post_call

            return inv

        def add_pre_conditions(st, inv):
            callback_pre_call = []
            if st.action.pre_call and len(st.action.pre_call) > 0:
                for stment in st.action.pre_call:
                    callback_pre_call.extend(self._cmodel.text_processor(automaton, stment))

            if access.interface and access.interface.interrupt_context:
                callback_pre_call.extend(self._cmodel.text_processor(automaton, '$SWITCH_TO_IRQ_CONTEXT();'))

            if len(callback_pre_call) > 0:
                callback_pre_call.insert(0, '/* Callback pre-call */')
                inv = callback_pre_call + inv

            return inv

        def make_action(st, declaration, invoke, file, check, func_variable):
            # Add an additional condition
            if st.action.condition and len(st.action.condition) > 0:
                for stment in st.action.condition:
                    cn = self._cmodel.text_processor(automaton, stment)
                    conditions.extend(cn)

            inv = generate_function(st, declaration, invoke, file, check, func_variable)
            inv = add_pre_conditions(st, inv)
            inv = add_post_conditions(st, inv)

            return inv

        def reinitialize_variables(code):
            reinitialization_action_set = get_conf_property(self._conf, 'callback actions with reinitialization', list)
            if reinitialization_action_set and state.action.name in reinitialization_action_set:
                statements = initialize_automaton_variables(self._conf, automaton)
                code.extend(statements)

        # Determine callback implementations
        accesses = automaton.process.resolve_access(state.action.callback)
        generated_callbacks = []
        for access in accesses:
            reinitialize_vars_flag = False
            if access.interface:
                signature = access.interface.declaration
                implementation = automaton.process.get_implementation(access)

                # todo: This can be extraced also from code analysis results
                if implementation and self._analysis.refined_name(implementation.value):
                    # Eplicit callback call by found function name
                    invoke = '(' + implementation.value + ')'
                    file = implementation.file
                    check = False
                    func_variable = access.access_with_variable(automaton.determine_variable(access.label,
                                                                                        access.list_interface[0].
                                                                                        identifier))
                elif signature.clean_declaration and not isinstance(implementation, bool) and\
                        get_necessary_conf_property(self._conf, 'implicit callback calls'):
                    # Call by pointer
                    invoke = access.access_with_variable(
                        automaton.determine_variable(access.label, access.list_interface[0].identifier))
                    check = True
                    file = automaton.file if automaton.file else self._cmodel.entry_file
                    func_variable = invoke
                    reinitialize_vars_flag = True
                else:
                    # Avoid call if neither implementation and pointer call are known
                    invoke = None
            else:
                signature = access.label.prior_signature

                func_variable = automaton.determine_variable(access.label)
                # todo: This can be extraced also from code analysis results
                if access.label.value and self._analysis.refined_name(access.label.value):
                    # Call function provided by an explicit name but with no interface
                    invoke = self._analysis.refined_name(access.label.value)
                    func_variable = func_variable.name
                    # todo: This can be extraced also from code analysis results
                    file = self._analysis.determine_original_file(access.label.value)
                    check = False
                else:
                    if func_variable and get_necessary_conf_property(self._conf, 'implicit callback calls'):
                        # Call if label(variable) is provided but with no explicit value
                        invoke = access.access_with_variable(func_variable)
                        func_variable = func_variable.name
                        file = self._cmodel.entry_file
                        check = True
                    else:
                        invoke = None

            if invoke:
                if len(generated_callbacks) == 0:
                    st = state
                else:
                    st = automaton.fsa.clone_state(state)
                code, comments = list(), list()

                # Determine structure type name of the container with the callback if such exists
                # todo: This is used for comments. It is better to generate comments directly in model
                structure_name = None
                if access.interface and implementation and len(implementation.sequence) > 0:
                    field = implementation.sequence[-1]
                    containers = self._analysis.resolve_containers(access.interface.declaration,
                                                                   access.interface.category)
                    if len(containers.keys()) > 0:
                        for name in (name for name in containers if field in containers[name]):
                            structure = self._analysis.get_intf(name).declaration
                            # todo: this code does not take into account that implementation of callback and
                            #       implementation of the container should be connected.
                            if isinstance(structure, Structure):
                                structure_name = structure.name
                                break
                if not structure_name:
                    # Use instead role and category
                    field = state.action.name
                    structure_name = automaton.process.category.upper()
                comment = state.action.comment.format(field, structure_name)

                comments.append(action_model_comment(state.action, comment, begin=True, callback=True))

                conditions = list()

                inv = make_action(st, signature, invoke, file, check, func_variable)
                code.extend(inv)

                # If necessary reinitialize variables, for instance, if probe skipped
                if reinitialize_vars_flag:
                    reinitialize_variables(code)
                
                generated_callbacks.append((st, code, list(), conditions, comments))

        if len(generated_callbacks) == 0:
            code, comments = list(), list()

            # Make comments
            comments.append(action_model_comment(state.action,
                                                 'Call callback {!r} of a process {!r} of an interface category {!r}'.\
                                                 format(state.action.name, automaton.process.name,
                                                        automaton.process.category),
                                                 begin=True))
            comments.append(action_model_comment(state.action, None, begin=False))
            code.append('/* Skip callback without implementations */')

            # If necessary reinitialize variables, for instance, if probe skipped
            reinitialize_variables(code)

            generated_callbacks.append((state, code, list(), list(), comments))

        return generated_callbacks

    def _call_retval(self, state, automaton):
        """
        Generate code block for returning value to ensure that callback is terminated. This is actual for true parallel
        environment model.

        :param state: State object.
        :param automaton: Automaton object which contains the callback return value action.
        :return: [list of strings with lines of C code statements of the code block],
                 [list of strings with new local variable declarations required for the block],
                 [list of strings with boolean conditional expressions which guard code block entering],
                 [list of strings with model comments which embrace the code block]
        """
        # Add begin model comment
        code, v_code, conditions, comments = list(), list(), list(), list()
        comment = state.action.comment
        comments.append(action_model_comment(state.action, comment, begin=True))
        comments.append(action_model_comment(state.action, None, begin=False))
        code.append('/* Return value expectation is not supported in the current version of EMG */')
        # todo: such kind of actions is no needed and not supported now, since no true parallel model can be generated
        raise NotImplementedError("Avoid using of deprecated return value actions and describe returned values"
                                  " directly at calling actions")

        return code, v_code, conditions, comments

    def _subprocess(self, state, automaton):
        """
        Generate reduction to a subprocess as a code block. Add your own logic in the corresponding implementation.

        :param state: State object.
        :param automaton: Automaton object which contains the subprocess.
        :return: [list of strings with lines of C code statements of the code block],
                 [list of strings with new local variable declarations required for the block],
                 [list of strings with boolean conditional expressions which guard code block entering],
                 [list of strings with model comments which embrace the code block]
        """
        code, v_code, conditions, comments = list(), list(), list(), list()

        # Make comments
        comment = state.action.comment
        comments.append(action_model_comment(state.action, comment, begin=True))
        comments.append(action_model_comment(state.action, None, begin=False))

        # Add additional condition
        if state.action.condition and len(state.action.condition) > 0:
            for statement in state.action.condition:
                cn = self._cmodel.text_processor(automaton, statement)
                conditions.extend(cn)

        return code, v_code, conditions, comments

    def _get_cf_struct(self, automaton, params):
        """
        Provides declaration of structure to pack all control function (or maybe other) parameters as a single argument
        with help of it.

        :param automaton: Automaton object.
        :param params: Declaration objects list.
        :return: Declaration object.
        """
        # todo: ensure proper ordering of structure parameters especially arrays, bit fields and so on.
        cache_identifier = ''
        for param in params:
            cache_identifier += param.identifier

        if cache_identifier not in self._structures:
            struct_name = 'ldv_struct_{}_{}'.format(automaton.process.name, automaton.identifier)
            if struct_name in self._structures:
                raise KeyError('Structure name is not unique')

            decl = import_declaration('struct {} a'.format(struct_name))
            for index in range(len(params)):
                decl.fields['arg{}'.format(index)] = params[index]
            decl.fields['signal_pending'] = import_declaration('int a')

            self._structures[cache_identifier] = decl
        else:
            decl = self._structures[cache_identifier]

        return decl
    
    def _call_cf(self, file, automaton, parameter='0'):
        """
        Generate statement with control function call.

        :param file: File name string.
        :param automaton: Automaton object.
        :param parameter: String with argument of the control function.
        :return: String expression.
        """
        self._cmodel.add_function_declaration(file, self._control_function(automaton), extern=True)

        if get_conf_property(self._conf, 'direct control functions calls'):
            return '{}({});'.format(self._control_function(automaton).name, parameter)
        else:
            return self._call_cf_code(file, automaton, parameter)

    def _join_cf(self, file, automaton):
        """
        Generate statement to join control function thread if it is called in a separate thread.

        :param file: File name string.
        :param automaton: Automaton object.
        :return: String expression.
        """
        self._cmodel.add_function_declaration(file, self._control_function(automaton), extern=True)

        if get_conf_property(self._conf, 'direct control functions calls'):
            return '/* Skip thread join call */'
        else:
            return self._join_cf_code(file, automaton)

    def _control_function(self, automaton):
        """
        Generate control function. This function generates a FunctionDefinition object without a body. It is required
        to call control function within code blocks until all code blocks are translated and control function body
        can be generated.

        :param automaton: Automaton object.
        :return: FunctionDefinition object.
        """
        if automaton.identifier not in self._control_functions:
            # Check that this is an aspect function or not
            if automaton in self._model_fsa:
                name = 'ldv_emg_{}'.format(automaton.process.name)
                # todo: This can be extraced also from code analysis results
                function_obj = self._analysis.get_kernel_function(automaton.process.name)
                params = []
                for position, param in enumerate(function_obj.declaration.parameters):
                    if type(param) is str:
                        params.append(param)
                    else:
                        params.append(param.to_string('arg{}'.format(str(position)), typedef='complex_and_params'))

                if len(params) == 0:
                    param_types = ['void']
                else:
                    param_types = params

                declaration = '{0} f({1})'.format(
                    function_obj.declaration.return_value.to_string('', typedef='complex_and_params'),
                    ', '.join(param_types))
                cf = FunctionDefinition(name, self._cmodel.entry_file, declaration, False)
            else:
                name = 'ldv_{}_{}'.format(automaton.process.name, automaton.identifier)
                if not get_necessary_conf_property(self._conf, "direct control functions calls"):
                    declaration = 'void *f(void *data)'
                else:
                    declaration = 'void f(void *data)'
                cf = FunctionDefinition(name, self._cmodel.entry_file, declaration, False)

            self._control_functions[automaton.identifier] = cf

        return self._control_functions[automaton.identifier]

    @abc.abstractstaticmethod
    def _relevant_checks(self, relevent_automata):
        """
        This function allows to add your own additional conditions before function calls and dispatches. The
        implementation in your translator is required.

        :param relevent_automata: {'Automaton identifier string': {'automaton': Automaton object,
               'states': set of State objects peered with the considered action}}
        :return: List with additional C logic expressions.
        """
        raise NotImplementedError
    
    @abc.abstractstaticmethod
    def _join_cf_code(self, file, automaton):
        """
        Generate statement to join control function thread if it is called in a separate thread. Depends on a translator
        implementation.

        :param file: File name string.
        :param automaton: Automaton object.
        :return: String expression.
        """
        raise NotImplementedError

    @abc.abstractstaticmethod
    def _call_cf_code(self, file, automaton, parameter='0'):
        """
        Generate statement with control function call. Depends on a translator implementation.

        :param file: File name string.
        :param automaton: Automaton object.
        :param parameter: String with argument of the control function.
        :return: String expression.
        """
        raise NotImplementedError

    @abc.abstractstaticmethod
    def _dispatch_blocks(self, state, file, automaton, function_parameters, param_interfaces, automata_peers,
                         replicative):
        """
        Generate parts of dispatch code blocks for your translator implementation.

        :param state: State object.
        :param file: File name string.
        :param automaton: Automaton object.
        :param function_parameters: list of Label objects.
        :param param_interfaces: List of Interface objects.
        :param automata_peers: {'Automaton identifier string': {'automaton': Automaton object,
                                'states': set of State objects peered with the considered action}}
        :param replicative: True/False.
        :return: [List of C statements before dispatching], [[List of C statements with dispatch]],
                 [List of C statements after performed dispatch]
        """
        raise NotImplementedError

    @abc.abstractstaticmethod
    def _receive(self, state, automaton):
        """
        Generate code block for receive action. Require more detailed implementation in your translator.

        :param state: State object.
        :param automaton: Automaton object.
        :return: [list of strings with lines of C code statements of the code block],
                 [list of strings with new local variable declarations required for the block],
                 [list of strings with boolean conditional expressions which guard code block entering],
                 [list of strings with model comments which embrace the code block]
        """
        code, v_code, conditions, comments = list(), list(), list(), list()

        # Make comments
        comment = state.action.comment.format(automaton.process.category.upper())
        comments.append(action_model_comment(state.action, comment, begin=True))
        comments.append(action_model_comment(state.action, None, begin=False))

        return code, v_code, conditions, comments

    @abc.abstractstaticmethod
    def _compose_control_function(self, automaton):
        """
        Generate body of a control function according to your translator implementation.

        :param automaton: Automaton object.
        :return: None
        """
        raise NotImplementedError

    @abc.abstractstaticmethod
    def _entry_point(self):
        """
        Generate statements for entry point function body.

        :return: [List of C statements]
        """
        raise NotImplementedError

    @abc.abstractstaticmethod
    def _normalize_model_fsa(self, automaton):
        """
        Normalize function model fsa graph and apply necessary transformations.

        :param automaton: Automaton object.
        :return: None
        """
        raise NotImplementedError

    @abc.abstractstaticmethod
    def _normalize_event_fsa(self, automaton):
        """
        Normalize event automaton fsa graph and apply necessary transformations.

        :param automaton: Automaton object.
        :return: None
        """
        raise NotImplementedError

    def _compose_action(self, state, automaton):
        """
        Generate one single code block from given guard, body, model comments statements.

        :param state: State object.
        :param automaton: Automaton object.
        :return: None
        """
        def compose_single_action(st, code, v_code, conditions, comments):
            final_code = list()
            final_code.append(comments[0])

            # Skip or assert action according to conditions
            if len(st.predecessors) > 0 and len(list(st.predecessors)[0].successors) > 1 and len(conditions) > 0:
                final_code.append('ldv_assume({});'.format(' && '.join(conditions)))
                final_code.extend(code)
            elif len(conditions) > 0 and len(code) > 0:
                final_code.append('if ({}) '.format(' && '.join(conditions)) + '{')
                final_code.extend(['\t{}'.format(s) for s in code])
                final_code.append('}')
            elif len(code) > 0:
                final_code.extend(code)

            if len(comments) == 2:
                final_code.append(comments[1])

            # Append trailing empty space
            final_code.append('')
            st.code = (v_code, final_code)

        if type(state.action) is Call:
            for st, code, v_code, conditions, comments in self._call(state, automaton):
                compose_single_action(st, code, v_code, conditions, comments)
        else:
            if type(state.action) is Dispatch:
                code_generator = self._dispatch
            elif type(state.action) is Receive:
                code_generator = self._receive
            elif type(state.action) is CallRetval:
                code_generator = self._call_retval
            elif type(state.action) is Condition:
                code_generator = self._condition
            elif type(state.action) is Subprocess:
                code_generator = self._subprocess
            elif state.action is None:
                code_generator = self._art_action
            else:
                raise TypeError('Unknown action type: {!r}'.format(type(state.action).__name__))

            code, v_code, conditions, comments = code_generator(state, automaton)
            compose_single_action(state, code, v_code, conditions, comments)

__author__ = 'Ilja Zakharov <ilja.zakharov@ispras.ru>'<|MERGE_RESOLUTION|>--- conflicted
+++ resolved
@@ -19,23 +19,12 @@
 
 import graphviz
 
-<<<<<<< HEAD
 from core.vtg.emg.common import get_conf_property, get_necessary_conf_property, model_comment
 from core.vtg.emg.common.signature import Pointer, Primitive, Structure, import_declaration
 from core.vtg.emg.common.process import Receive, Dispatch, Call, CallRetval, Condition, Subprocess, \
     get_common_parameter
 from core.vtg.emg.common.code import FunctionDefinition
 from core.vtg.emg.translator.fsa_translator.common import action_model_comment, extract_relevant_automata, choose_file, initialize_automaton_variables
-=======
-from core.vtg.emg.common import get_conf_property, get_necessary_conf_property
-from core.vtg.emg.common.process import Receive, Dispatch, Call, CallRetval, Condition, Subprocess, \
-    get_common_parameter
-from core.vtg.emg.common.signature import Pointer, Primitive, Structure, import_declaration
-from core.vtg.emg.translator.code import FunctionDefinition
-from core.vtg.emg.translator.fsa_translator.common import action_model_comment, model_comment, \
-    extract_relevant_automata, choose_file, registration_intf_check, initialize_automaton_variables, \
-    model_relevant_files
->>>>>>> f96d83aa
 
 
 class FSATranslator(metaclass=abc.ABCMeta):
@@ -85,7 +74,7 @@
                     header_list.append(header)
 
         # Generate aspect
-        self._cmodel.add_extra_headers(header_list, self._cmodel.files)
+        self._cmodel.add_before_aspect(('#include <{}>\n'.format(h) for h in header_list))
         self._logger.info("Have added {!s} additional headers".format(len(header_list)))
 
         # Generates base code blocks
@@ -141,9 +130,7 @@
             invoke = '{}{}({});'.format(ret_expression, self._control_function(automaton).name, ', '.join(argгments))
             aspect_code.append(invoke)
 
-            rfiles = model_relevant_files(analysis, cmodel, automaton)
-            self._cmodel.add_function_model(function_obj, aspect_code, rfiles)
-
+            self._cmodel.add_function_model(function_obj, aspect_code)
 
         # Generate entry point function
         self._entry_point()
@@ -456,7 +443,6 @@
         return code, v_code, conditions, comments
 
     def _call(self, state, automaton):
-        # todo: This is need to move to Linux specific part and replace it with a code block
         """
         Generate code block for callback call. This can not be configured in translator implementations and for each
         callback call consists of: guard, pre-conditions (similarly to conditional code blocks), function call of the
@@ -693,7 +679,7 @@
                     invoke = access.access_with_variable(
                         automaton.determine_variable(access.label, access.list_interface[0].identifier))
                     check = True
-                    file = automaton.file if automaton.file else self._cmodel.entry_file
+                    file = self._cmodel.entry_file
                     func_variable = invoke
                     reinitialize_vars_flag = True
                 else:
@@ -750,6 +736,12 @@
                 comment = state.action.comment.format(field, structure_name)
 
                 comments.append(action_model_comment(state.action, comment, begin=True, callback=True))
+                comments.append(action_model_comment(state.action, None, begin=False))
+
+                relevant_automata = registration_intf_check(self._analysis,
+                                                            self._event_fsa + self._model_fsa + [self._entry_fsa],
+                                                            self._model_fsa,
+                                                            invoke)
 
                 conditions = list()
 
