#
# Copyright (c) 2014-2016 ISPRAS (http://www.ispras.ru)
# Institute for System Programming of the Russian Academy of Sciences
#
# Licensed under the Apache License, Version 2.0 (the "License");
# you may not use this file except in compliance with the License.
# You may obtain a copy of the License at
#
#     http://www.apache.org/licenses/LICENSE-2.0
#
# Unless required by applicable law or agreed to in writing, software
# distributed under the License is distributed on an "AS IS" BASIS,
# WITHOUT WARRANTIES OR CONDITIONS OF ANY KIND, either express or implied.
# See the License for the specific language governing permissions and
# limitations under the License.
#

import queue
import os
import zipfile
import json
import xml.etree.ElementTree as ElementTree
import glob
import re
import time
import traceback

import core.components
import core.utils
import core.session
from core.vtgvrp.vrp.et import import_error_trace
from core.vtgvrp.vrp.coverage_parser import LCOV


class VRP(core.components.Component):

    def __init__(self, conf, logger, parent_id, callbacks, mqs, locks, id=None, work_dir=None, attrs=None,
                 separate_from_parent=False, include_child_resources=False):
        # Rule specification descriptions were already extracted when getting VTG callbacks.
        self.__downloaded = dict()
        self.__workers = None

        # Read this in a callback
        self.verdict = None
        self.rule_specification = None
        self.verification_object = None

        # Common initialization
        super(VRP, self).__init__(conf, logger, parent_id, callbacks, mqs, locks, id, work_dir, attrs,
                                  separate_from_parent, include_child_resources)

    def process_results(self):
        self.__workers = core.utils.get_parallel_threads_num(self.logger, self.conf, 'Tasks generation')
        self.logger.info("Going to start {} workers to process results".format(self.__workers))

        # Do result processing
        # Start plugins
        subcomponents = [('RPL', self.result_processing)]
        for i in range(self.__workers):
            subcomponents.append(('RPWL', self.__loop_worker))
        self.launch_subcomponents(*subcomponents)

        # Finalize
        self.finish_tasks_results_processing()

    def finish_tasks_results_processing(self):
        """Function has a callback at Job.py."""
        self.logger.info('Task results processing has finished')

    main = process_results

    def result_processing(self):
        pending = dict()
        # todo: implement them in GUI
        #if 'task solutions pending period' in self.conf['VTGVRP']['VRP']:
        #    solution_timeout = int(self.conf['VTGVRP']['VRP']['task solutions pending period'])
        #else:
        solution_timeout = 30
        #if 'task generation pending period' in self.conf['VTGVRP']['VRP']:
        #    generation_timeout = int(self.conf['VTGVRP']['VRP']['task generation pending period'])
        #else:
        generation_timeout = 30

        def submit_processing_task(status, t):
            self.mqs['VRP processing tasks'].put([status, pending[t]])

        receiving = True
        session = core.session.Session(self.logger, self.conf['Klever Bridge'], self.conf['identifier'])
        while True:
            # Get new tasks
            if receiving:
                if len(pending) > 0:
                    number = 0
                    try:
                        while True:
                            data = self.mqs['VTGVRP pending tasks'].get_nowait()
                            if not data:
                                receiving = False
                                self.logger.info("Expect no tasks to be generated")
                            else:
                                pending[data[0]] = data
                            number += 1
                    except queue.Empty:
                        self.logger.debug("Fetched {} tasks".format(number))
                else:
                    try:
                        data = self.mqs['VTGVRP pending tasks'].get(block=True, timeout=generation_timeout)
                        if not data:
                            receiving = False
                            self.logger.info("Expect no tasks to be generated")
                        else:
                            pending[data[0]] = data
                    except queue.Empty:
                        self.logger.debug("No tasks has come for last 30 seconds")

            # Plan for processing new tasks
            if len(pending) > 0:
                tasks_statuses = session.get_tasks_statuses(list(pending.keys()))
                for task in list(pending.keys()):
                    if task in tasks_statuses['finished']:
                        submit_processing_task('finished', task)
                        del pending[task]
                    elif task in tasks_statuses['error']:
                        submit_processing_task('error', task)
                        del pending[task]
                    elif task not in tasks_statuses['processing'] and task not in tasks_statuses['pending']:
                        raise KeyError("Cannot find task {!r} in either finished, processing, pending or erroneus "
                                       "tasks".format(task))

            if not receiving and len(pending) == 0:
                # Wait for all rest tasks, no tasks can come currently
                self.mqs['VTGVRP pending tasks'].close()
                for _ in range(self.__workers):
                    self.mqs['VRP processing tasks'].put(None)
                self.mqs['VRP processing tasks'].close()
                break

            time.sleep(solution_timeout)

        self.logger.debug("Shutting down result processing gracefully")

    def __loop_worker(self):
        self.logger.info("VRP fetcher is ready to work")
        while True:
            element = self.mqs['VRP processing tasks'].get()
            if element is None:
                break

            status, data = element
            vo = data[2]
            rule = data[3]
            new_id = "{}/{}/RP".format(vo, rule)
            workdir = os.path.join(vo, rule)
            try:
                rp = RP(self.conf, self.logger, self.id, self.callbacks, self.mqs, self.locks, new_id, workdir,
                        [{"Rule specification": rule}, {"Verification object": vo}], separate_from_parent=True,
                        element=element)
                rp.start()
                rp.join()
            except core.components.ComponentError:
                self.logger.debug("RP that processed {!r}, {!r} failed".format(vo, rule))
            self.mqs['VTGVRP processed tasks'].put((vo, rule))

        self.logger.info("VRP fetcher finishes its work")


class RP(core.components.Component):

    def __init__(self, conf, logger, parent_id, callbacks, mqs, locks, id=None, work_dir=None, attrs=None,
                 separate_from_parent=False, include_child_resources=False, element=None):
        # Read this in a callback
        self.element = element
        self.verdict = None
        self.rule_specification = None
        self.verification_object = None
        self.__exception = None

        # Common initialization
        super(RP, self).__init__(conf, logger, parent_id, callbacks, mqs, locks, id, work_dir, attrs,
                                 separate_from_parent, include_child_resources)
        self.session = core.session.Session(self.logger, self.conf['Klever Bridge'], self.conf['identifier'])

    def fetcher(self):
        self.logger.info("VRP instance is ready to work")
        element = self.element
        status, data = element
        task_id, opts, verification_object, rule_specification, verifier, shadow_src_dir, work_dir = data
        self.verification_object = verification_object
        self.rule_specification = rule_specification

        try:
            if status == 'finished':
                self.__process_finished_task(task_id, opts, verifier, shadow_src_dir, work_dir)
            elif status == 'error':
                self.__process_failed_task(task_id)
            else:
                raise ValueError("Unknown task {!r} status {!r}".format(task_id, status))
        finally:
            self.session.remove_task(task_id)

    main = fetcher

    def send_unknown_report(self, task_id, problem):
        """The function has a callback at Job module."""
        self.__send_unknown_report(task_id, problem)

    def __send_unknown_report(self, task_id, problem):
        self.verdict = 'unknown'

        core.utils.report(self.logger,
                          'unknown',
                          {
                              'id': "{}/unknown".format(self.id, task_id),
                              'parent id': self.parent_id,
                              'attrs': [],
                              'problem desc': core.utils.ReportFiles([problem])
                          },
                          self.mqs['report files'],
                          self.conf['main working directory'])

    def process_single_verdict(self, task_id, decision_results, opts, shadow_src_dir, log_file):
        """The function has a callback that collects verdicts to compare them with the ideal ones."""
        # Parse reports and determine status
        benchexec_reports = glob.glob(os.path.join('output', '*.results.xml'))
        if len(benchexec_reports) != 1:
            raise FileNotFoundError('Expect strictly single BenchExec XML report file, but found {}'.
                                    format(len(benchexec_reports)))

        # Expect single report file
        with open(benchexec_reports[0], encoding="utf8") as fp:
            result = ElementTree.parse(fp).getroot()

            run = result.findall("run")[0]
            for column in run.iter("column"):
                name, value = [column.attrib.get(name) for name in ("title", "value")]
                if name == "status":
                    decision_results["status"] = value

        # Check that we have set status
        if "status" not in decision_results:
            raise KeyError("There is no solution status in BenchExec XML report")

        self.logger.info('Verification task decision status is "{0}"'.format(decision_results['status']))

        # Do not fail immediately in case of witness processing failures that often take place. Otherwise we will
        # not upload all witnesses that can be properly processed as well as information on all such failures.
        # Necessary verificaiton finish report also won't be uploaded causing Bridge to corrupt the whole job.
        if re.match('true', decision_results['status']):
            core.utils.report(self.logger,
                              'safe',
                              {
                                  'id': "{}/{}/verification/safe".format(self.id, task_id),
                                  'parent id': "{}/{}/verification".format(self.id, task_id),
                                  'attrs': [],
                                  # TODO: at the moment it is unclear what are verifier proofs.
                                  'proof': None
                              },
                              self.mqs['report files'],
                              self.conf['main working directory'])
            self.verdict = 'safe'
        else:
            witnesses = glob.glob(os.path.join('output', 'witness.*.graphml'))
            self.logger.info("Found {} witnesses".format(len(witnesses)))

            # Create unsafe reports independently on status. Later we will create unknown report in addition if status
            # is not "unsafe".
            if "expect several witnesses" in opts and opts["expect several witnesses"] and len(witnesses) != 0:
                for witness in witnesses:
                    self.verdict = 'unsafe'
                    try:
                        etrace = import_error_trace(self.logger, witness)

                        result = re.search(r'witness\.(.*)\.graphml', witness)
                        trace_id = result.groups()[0]
                        error_trace_name = 'error trace_' + trace_id + '.json'

                        self.logger.info('Write processed witness to "' + error_trace_name + '"')
                        arcnames = self.__trim_file_names(etrace['files'], shadow_src_dir)
                        etrace['files'] = [arcnames[file] for file in etrace['files']]
                        with open(error_trace_name, 'w', encoding='utf8') as fp:
                            json.dump(etrace, fp, ensure_ascii=False, sort_keys=True, indent=4)

                        core.utils.report(self.logger,
                                          'unsafe',
                                          {
                                              'id': "{}/{}/verification/unsafe_{}".format(self.id, task_id, trace_id),
                                              'parent id': "{}/{}/verification".format(self.id, task_id),
                                              'attrs': [{"Error trace identifier": trace_id}],
                                              'error trace': core.utils.ReportFiles([error_trace_name]
                                                                                    + list(arcnames.keys()),
                                                                                    arcnames=arcnames)
                                          },
                                          self.mqs['report files'],
                                          self.conf['main working directory'])
                    except Exception as e:
                        self.logger.warning('Failed to process a witness:\n{}'.format(traceback.format_exc().rstrip()))
                        if self.__exception:
                            try:
                                raise e from self.__exception
                            except Exception as e:
                                self.__exception = e
                        else:
                            self.__exception = e

            if re.match('false', decision_results['status']) and \
                    ("expect several witnesses" not in opts or not opts["expect several witnesses"]):
                self.verdict = 'unsafe'
                try:
                    if len(witnesses) != 1:
                        NotImplementedError('Just one witness is supported (but "{0}" are given)'.
                                            format(len(witnesses)))

                    etrace = et.import_error_trace(self.logger, witnesses[0])
                    self.logger.info('Write processed witness to "error trace.json"')

                    arcnames = self.__trim_file_names(etrace['files'], shadow_src_dir)
                    etrace['files'] = [arcnames[file] for file in etrace['files']]
                    with open('error trace.json', 'w', encoding='utf8') as fp:
                        json.dump(etrace, fp, ensure_ascii=False, sort_keys=True, indent=4)

                    core.utils.report(self.logger,
                                      'unsafe',
                                      {
                                          'id': "{}/{}/verification/unsafe".format(self.id, task_id),
                                          'parent id': "{}/{}/verification".format(self.id, task_id),
                                          'attrs': [],
                                          'error trace': core.utils.ReportFiles(['error trace.json']
                                                                                + list(arcnames.keys()),
                                                                                arcnames=arcnames)
                                      },
                                      self.mqs['report files'],
                                      self.conf['main working directory'])
                except Exception as e:
                    self.logger.warning('Failed to process a witness:\n{}'.format(traceback.format_exc().rstrip()))
                    self.__exception = e

            elif not re.match('false', decision_results['status']):
                # Prepare file to send it with unknown report.
                # Check resource limitiations
                if decision_results['status'] in ('OUT OF MEMORY', 'TIMEOUT'):
                    if decision_results['status'] == 'OUT OF MEMORY':
                        msg = "memory exhausted"
                    else:
                        msg = "CPU time exhausted"
                    log_file = 'error.txt'
                    with open(log_file, 'w', encoding='utf8') as fp:
                        fp.write(msg)

                if decision_results['status'] in ('CPU time exhausted', 'memory exhausted'):
                    log_file = 'error.txt'
                    with open(log_file, 'w', encoding='utf8') as fp:
                        fp.write(decision_results['status'])

                self.__send_unknown_report(task_id, log_file)

    def __process_failed_task(self, task_id):
        task_error = self.session.get_task_error(task_id)
        self.logger.warning('Failed to decide verification task: {0}'.format(task_error))

        task_err_file = 'task error.txt'
        with open(task_err_file, 'w', encoding='utf8') as fp:
            fp.write(task_error)

        self.send_unknown_report(task_id, task_err_file)

    def __process_finished_task(self, task_id, opts, verifier, shadow_src_dir, work_dir):
        self.logger.debug("Prcess results of the task {}".format(task_id))
        vtgvrp_path, vrp_dir = os.path.abspath(os.path.curdir).split('/vrp/', 1)
        work_dir = os.path.join(vtgvrp_path, 'vtg', work_dir)
        mydir = os.path.abspath(os.curdir)
        os.chdir(work_dir)

        try:
            self.session.download_decision(task_id)

            with zipfile.ZipFile('decision result files.zip') as zfp:
                zfp.extractall()

            with open('decision results.json', encoding='utf8') as fp:
                decision_results = json.load(fp)

            # TODO: specify the computer where the verifier was invoked (this information should be get from BenchExec or VerifierCloud web client.
            log_files = glob.glob(os.path.join('output', 'benchmark*logfiles/*'))

            if len(log_files) != 1:
                raise RuntimeError(
                    'Exactly one log file should be outputted when source files are merged (but "{0}" are given)'.format(
                        log_files))

            log_file = log_files[0]

            # Send an initial report
            report = {
                'id': "{}/{}/verification".format(self.id, task_id),
                'parent id': self.id,
                # TODO: replace with something meaningful, e.g. tool name + tool version + tool configuration.
                'attrs': [],
                'name': verifier,
                'resources': decision_results['resources'],
<<<<<<< HEAD
                'log': None if self.logger.disabled or not log_file else core.utils.ReportFiles([log_file]),
                'report': core.utils.ReportFiles(files) if self.conf['upload input files of static verifiers'] else None
=======
                'log': None if self.logger.disabled or not log_file else log_file,
                'coverage':
                    'coverage.json' if 'coverage' in opts and opts['coverage'] else None,
                'files': {
                    'report': [] if self.logger.disabled or not log_file else [log_file]
                }
>>>>>>> 6f8286a9
            }
            if self.conf['upload input files of static verifiers']:
                report['task identifier'] = task_id
            if 'coverage' in opts and opts['coverage'] and\
                    os.path.isfile(os.path.join('output', 'coverage.info')):
                cov = LCOV(self.logger, os.path.join('output', 'coverage.info'),
                           shadow_src_dir, self.conf['main working directory'],
                           opts['coverage'])
                with open('coverage.json', 'w', encoding='utf-8') as fp:
                    json.dump(cov.coverage, fp, ensure_ascii=True, sort_keys=True, indent=4)

                arcnames = cov.arcnames
                report['coverage'] = core.utils.ReportFiles(['coverage.json'] + list(arcnames.keys()), arcnames=arcnames)
            core.utils.report(self.logger,
                              'verification',
                              report,
                              self.mqs['report files'],
                              self.conf['main working directory'])

            # Submit a verdict
            self.process_single_verdict(task_id, decision_results, opts, shadow_src_dir, log_file)
            # Submit a closing report
            core.utils.report(self.logger,
                              'verification finish',
                              {'id': "{}/{}/verification".format(self.id, task_id)},
                              self.mqs['report files'],
                              self.conf['main working directory'])
            if self.__exception:
                self.logger.warning("Raising the saved exception")
                raise self.__exception
        finally:
            # Return back anyway
            os.chdir(mydir)

    def __trim_file_names(self, file_names, shadow_src_dir):
        arcnames = {}
        for file_name in file_names:
            if file_name.startswith(shadow_src_dir):
                new_file_name = os.path.relpath(file_name, shadow_src_dir)
            else:
                new_file_name = core.utils.make_relative_path(self.logger, self.conf['main working directory'],
                                                              file_name)
            arcnames[file_name] = new_file_name
        return arcnames<|MERGE_RESOLUTION|>--- conflicted
+++ resolved
@@ -397,17 +397,8 @@
                 'attrs': [],
                 'name': verifier,
                 'resources': decision_results['resources'],
-<<<<<<< HEAD
                 'log': None if self.logger.disabled or not log_file else core.utils.ReportFiles([log_file]),
                 'report': core.utils.ReportFiles(files) if self.conf['upload input files of static verifiers'] else None
-=======
-                'log': None if self.logger.disabled or not log_file else log_file,
-                'coverage':
-                    'coverage.json' if 'coverage' in opts and opts['coverage'] else None,
-                'files': {
-                    'report': [] if self.logger.disabled or not log_file else [log_file]
-                }
->>>>>>> 6f8286a9
             }
             if self.conf['upload input files of static verifiers']:
                 report['task identifier'] = task_id
