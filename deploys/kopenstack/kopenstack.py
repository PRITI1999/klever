--- conflicted
+++ resolved
@@ -30,6 +30,7 @@
 from keystoneauth1.identity import v2
 from keystoneauth1 import session
 import glanceclient.client
+import keystoneauth1.exceptions
 import novaclient.client
 import novaclient.exceptions
 import neutronclient.v2_0.client
@@ -82,7 +83,6 @@
         })
         sess = session.Session(auth=auth)
 
-<<<<<<< HEAD
         try:
             # Perform a request to OpenStack in order to check the correctness of provided username and password.
             sess.get_auth_headers()
@@ -90,24 +90,7 @@
             self.logger.error('Sign in failed: invalid username or password')
             sys.exit(errno.EACCES)
 
-        if glance:
-            self.logger.info('Initialize OpenStack client for glance (images)')
-            self.os_services['glance'] = glanceclient.client.Client('1', session=sess)
-
-        if nova:
-            self.logger.info('Initialize OpenStack client for nova (instances)')
-            self.os_services['nova'] = novaclient.client.Client('2', session=sess)
-
-        if neutron:
-            self.logger.info('Initialize OpenStack client for neutron (floating IPs)')
-            self.os_services['neutron'] = neutronclient.v2_0.client.Client(session=sess)
-
-        if cinder:
-            self.logger.info('Initialize OpenStack client for cinder (volumes)')
-            self.os_services['cinder'] = cinderclient.client.Client('2', session=sess)
-=======
         return OSClients(self.logger, sess)
->>>>>>> abbcd18a
 
     def _execute_cmd(self, *args, get_output=False):
         self.logger.info('Execute command "{0}"'.format(' '.join(args)))
@@ -230,11 +213,7 @@
                     self.clients.glance.images.update(klever_base_images[0].id, name=deprecated_klever_base_image_name)
                     break
 
-<<<<<<< HEAD
-        with OSInstance(logger=self.logger, os_services=self.os_services, args=self.args, name=klever_base_image_name,
-=======
         with OSInstance(logger=self.logger, clients=self.clients, args=self.args, name=klever_base_image_name,
->>>>>>> abbcd18a
                         base_image=base_image, flavor_name='keystone.xlarge') as instance:
             with SSH(args=self.args, logger=self.logger, name=klever_base_image_name,
                      floating_ip=instance.floating_ip) as ssh:
@@ -291,11 +270,7 @@
         if klever_developer_instances:
             raise ValueError('Klever developer instance matching "{0}" already exists'.format(self.name))
 
-<<<<<<< HEAD
-        with OSInstance(logger=self.logger, os_services=self.os_services, args=self.args, name=self.name,
-=======
         with OSInstance(logger=self.logger, clients=self.clients, args=self.args, name=self.name,
->>>>>>> abbcd18a
                         base_image=base_image, flavor_name=self.args.flavor) as self.instance:
             with SSH(args=self.args, logger=self.logger, name=self.name, floating_ip=self.instance.floating_ip) as ssh:
                 self.logger.info('Copy and install init.d scripts')
@@ -609,11 +584,7 @@
                 instance_name = '{0}-{1}'.format(self.name, instance_id)
                 self.logger.info('Create Klever experimental instance "{0}"'.format(instance_name))
 
-<<<<<<< HEAD
-                with OSInstance(logger=self.logger, os_services=self.os_services, args=self.args, name=instance_name,
-=======
                 with OSInstance(logger=self.logger, clients=self.clients, args=self.args, name=instance_name,
->>>>>>> abbcd18a
                                 base_image=master_image, flavor_name=self.args.flavor, keep_on_exit=True):
                     pass
 
@@ -660,21 +631,14 @@
     IMAGE_CREATION_RECOVERY_INTERVAL = 30
     NETWORK_TYPE = {'internal': 'ispras', 'external': 'external_network'}
 
-<<<<<<< HEAD
-    def __init__(self, logger, os_services, args, name, base_image, flavor_name, keep_on_exit=False):
-        self.logger = logger
-        self.os_services = os_services
-=======
     def __init__(self, logger, clients, args, name, base_image, flavor_name, keep_on_exit=False):
         self.logger = logger
         self.clients = clients
->>>>>>> abbcd18a
         self.args = args
         self.name = name
         self.base_image = base_image
         self.flavor_name = flavor_name
         self.keep_on_exit = keep_on_exit
-        self.floating_ip = None
 
     def __enter__(self):
         self.logger.info('Create instance "{0}" of flavor "{1}" on the base of image "{2}"'
@@ -698,13 +662,8 @@
 
         while attempts > 0:
             try:
-<<<<<<< HEAD
-                instance = self.os_services['nova'].servers.create(name=self.name, image=self.base_image, flavor=flavor,
-                                                                   key_name=self.args.os_keypair_name)
-=======
                 instance = self.clients.nova.servers.create(name=self.name, image=self.base_image, flavor=flavor,
-                                                            key_name='ldv')
->>>>>>> abbcd18a
+                                                            key_name=self.args.os_keypair_name)
 
                 timeout = self.CREATION_TIMEOUT
 
@@ -796,7 +755,7 @@
                 sys.exit(errno.EACCES)
 
         try:
-            kp = self.os_services['nova'].keypairs.get(self.args.os_keypair_name)
+            kp = self.clients.nova.keypairs.get(self.args.os_keypair_name)
             kp_public_key = kp.to_dict()['public_key']
             # Normalize kp_public_key in order to be able to compare it with public_key
             kp_public_key = RSA.import_key(kp_public_key).publickey().exportKey('OpenSSH')
@@ -809,7 +768,7 @@
             self.logger.info('Specified keypair "{}" is not found and will be created'
                              .format(self.args.os_keypair_name))
 
-            self.os_services['nova'].keypairs.create(self.args.os_keypair_name, public_key=public_key.decode('utf8'))
+            self.clients.nova.keypairs.create(self.args.os_keypair_name, public_key=public_key.decode('utf8'))
 
     def __exit__(self, etype, value, traceback):
         if not self.keep_on_exit:
