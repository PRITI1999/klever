--- conflicted
+++ resolved
@@ -10,20 +10,5 @@
         "name": "Linux",
         "git repository version": "1568c58d11a7c8",
         "loadable kernel modules": ["drivers/usb/serial/io_edgeport.ko"]
-<<<<<<< HEAD
-=======
-    },
-    {
-        "build base": "linux/validation/3.14+ usb serial bugs/1251dab9e0a2c4~",
-        "name": "Linux",
-        "git repository version": "1251dab9e0a2c4~",
-        "loadable kernel modules": ["drivers/usb/serial/whiteheat.ko"]
-    },
-    {
-        "build base": "linux/validation/3.14+ usb serial bugs/1251dab9e0a2c4",
-        "name": "Linux",
-        "git repository version": "1251dab9e0a2c4",
-        "loadable kernel modules": ["drivers/usb/serial/whiteheat.ko"]
->>>>>>> 18f21915
     }
 ]