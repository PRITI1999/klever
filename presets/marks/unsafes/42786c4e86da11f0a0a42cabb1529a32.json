--- conflicted
+++ resolved
@@ -68,11 +68,7 @@
                           {
                             "tipc_createport": [
                               {
-<<<<<<< HEAD
-                                "ldv_spin_lock_bh_72___0": [
-=======
                                 "ldv_spin_lock_bh_72_1": [
->>>>>>> c0825180
                                   {
                                     "ldv_spin_lock_tipc_port_list_lock": [
                                       {
@@ -83,11 +79,7 @@
                                 ]
                               },
                               {
-<<<<<<< HEAD
-                                "ldv_spin_unlock_bh_73___1": [
-=======
                                 "ldv_spin_unlock_bh_73_2": [
->>>>>>> c0825180
                                   {
                                     "ldv_spin_unlock_tipc_port_list_lock": [
                                       {
@@ -100,11 +92,7 @@
                             ]
                           },
                           {
-<<<<<<< HEAD
-                            "ldv_spin_unlock_bh_71___0": [
-=======
                             "ldv_spin_unlock_bh_87_1": [
->>>>>>> c0825180
                               {
                                 "ldv_spin_unlock_lock_of_tipc_port": [
                                   {
