import glob
import json
import logging
import os
import re
import sys
import tarfile
from xml.etree import ElementTree
from xml.dom import minidom

import server.bridge as bridge
import utils as utils


def solve_job(conf):
    # Initialize execution
    conf = utils.common_initialization("Job executor client", conf)

    logging.debug("Create job configuration file \"conf.json\"")
    with open("conf.json", "w", encoding="ascii") as fp:
        json.dump(conf, fp, sort_keys=True, indent=4)

    # Check configuration
    logging.info("Check configuration consistency")
    if "benchexec location" not in conf["client"]:
        raise KeyError("Provide configuration option 'client''benchexec location' as path to benchexec sources")
    if "resource limits" not in conf:
        raise KeyError("Configuration section 'resource limits' has not been provided")

    # Import runexec from BenchExec
    bench_exec_location = os.path.join(conf["client"]["benchexec location"])
    logging.debug("Add to PATH BenchExec location {0}".format(bench_exec_location))
    sys.path.append(bench_exec_location)
    from benchexec.runexecutor import RunExecutor

    # Add CIF path
    if "cif location" in conf["client"]:
        logging.info("Add CIF bin location to path {}".format(conf["client"]["cif location"]))
        os.environ["PATH"] = "{}:{}".format(conf["client"]["cif location"], os.environ["PATH"])
        logging.debug("Current PATH content is {}".format(os.environ["PATH"]))

    # Add CIL path
    if "cil location" in conf["client"]:
        logging.info("Add CIL bin location to path {}".format(conf["client"]["cil location"]))
        os.environ["PATH"] = "{}:{}".format(conf["client"]["cil location"], os.environ["PATH"])
        logging.debug("Current PATH content is {}".format(os.environ["PATH"]))

    # Determine Klever Core script path
    if "Klever Core path" not in conf["client"]:
        logging.debug("There is no configuration option 'client''Klever Core path'")
        bin = os.path.join(os.path.dirname(os.path.realpath(__file__)), "../../core/bin/klever-core")
        os.environ['PYTHONPATH'] = os.path.join(os.path.dirname(bin), os.path.pardir)
    else:
        bin = conf["client"]["Klever Core path"]

    # Check existence of the file
    logging.info("Going to use Klever Core from {}".format(bin))
    if not os.path.isfile(bin):
        raise FileExistsError("There is no Klever Core executable script {}".format(bin))

    # Save Klever Core configuration to default configuration file
    with open("core.json", "w", encoding="ascii") as fh:
        json.dump(conf["Klever Core conf"], fh, sort_keys=True, indent=4)

    # Import RunExec
    executor = RunExecutor()

    # Check resource limitations
    if not conf["resource limits"]["CPU time"]:
        conf["resource limits"]["CPU time"] = None
        logging.info("CPU time limit will not be set")
    else:
        logging.info("CPU time limit: {} ms".format(conf["resource limits"]["CPU time"]))
    if not conf["resource limits"]["wall time"]:
        conf["resource limits"]["wall time"] = None
        logging.info("Wall time limit will not be set")
    else:
        logging.info("Wall time limit: {} ms".format(conf["resource limits"]["wall time"]))
    if not conf["resource limits"]["memory size"]:
        conf["resource limits"]["memory size"] = None
        logging.info("Memory limit will not be set")
    else:
        logging.info("Memory limit: {} bytes".format(conf["resource limits"]["memory size"]))

    # Run Klever Core within runexec
    # TODO: How to choose proper CPU core numbers?

    logging.info("Run Klever Core {}".format(bin))
    result = executor.execute_run(args=[bin],
                                  output_filename="output.log",
                                  softtimelimit=conf["resource limits"]["CPU time"],
                                  walltimelimit=conf["resource limits"]["wall time"],
                                  memlimit=conf["resource limits"]["memory size"])
    # TODO: Mmmmagic
    exit_code = int(result["exitcode"]) % 255
    logging.info("Job solution has finished with exit code {}".format(exit_code))
    return exit_code


# TODO: this function has too much similar code with solve_job(). Why don't merge them?
def solve_task(conf):
    # Initialize execution
    conf = utils.common_initialization("Task executor client", conf)

    logging.debug("Create task configuration file \"conf.json\"")
    with open("conf.json", "w", encoding="ascii") as fp:
        json.dump(conf, fp, sort_keys=True, indent=4)

    # Check configuration
    logging.info("Check configuration consistency")
    if "benchexec location" not in conf["client"]:
        raise KeyError("Provide configuration option 'client''benchexec location' as path to benchexec sources")
    if "resource limits" not in conf:
        raise KeyError("Configuration section 'resource limits' has not been provided")

    bench_exec_location = os.path.join(conf["client"]["benchexec location"])
    logging.debug("Add to PATH BenchExec location {0}".format(bench_exec_location))
    sys.path.append(bench_exec_location)
    from benchexec.benchexec import BenchExec

    # Add CPAchecker path
    if "cpachecker location" in conf["client"]:
        logging.info("Add CPAchecker bin location to path {}".format(conf["client"]["cpachecker location"]))
        os.environ["PATH"] = "{}:{}".format(conf["client"]["cpachecker location"], os.environ["PATH"])
        logging.debug("Current PATH content is {}".format(os.environ["PATH"]))
    else:
        raise KeyError("Provide configuration option 'client''cpachecker location' as path to CPAchecker executables")

    benchexec = BenchExec()

    # Check resource limitations
    if "CPU time" not in conf["resource limits"]:
        conf["resource limits"]["CPU time"] = -1000
        logging.info("CPU time limit will not be set")
    logging.info("CPU time limit: {} ms".format(conf["resource limits"]["CPU time"]))
    if "wall time" not in conf["resource limits"]:
        conf["resource limits"]["wall time"] = -1000
        logging.info("Wall time limit will not be set")
    logging.info("Wall time limit: {} ms".format(conf["resource limits"]["wall time"]))
    if "memory size" not in conf["resource limits"]:
        conf["resource limits"]["memory size"] = -(1000 ** 2)
        logging.info("Memory limit will not be set")
    logging.info("Memory limit: {} bytes".format(conf["resource limits"]["memory size"]))

    logging.info("Download task")
    server = bridge.Server(conf["Klever Bridge"], os.curdir)
    server.register()
    server.pull_task(conf["identifier"], "task files.tar.gz")
    with tarfile.open("task files.tar.gz") as tar:
        tar.extractall()

    logging.info("Prepare benchmark")
    benchmark = ElementTree.Element("benchmark", {
        "tool": conf["verifier"]["name"].lower(),
        "timelimit": str(round(conf["resource limits"]["CPU time"] / 1000)),
        "memlimit": str(conf["resource limits"]["memory size"]) + "B",
    })
    rundefinition = ElementTree.SubElement(benchmark, "rundefinition")
<<<<<<< HEAD
    for opt in conf["verifier"]["options"] + [
        {"-setprop": "parser.readLineDirectives=true"},
        {"-setprop": "cpa.arg.errorPath.graphml=witness.%d.graphml"}
    ] + ([] if "-heap" in [list(opt.keys())[0] for opt in conf["verifier"]["options"]] else [
        # Adjust JAVA heap size for static memory (Java VM, stack, and native libraries e.g. MathSAT) to be 1/4 of
        # general memory size limit.
        {"-heap": '{0}m'.format(round(13 * conf["resource limits"]["memory size"] / (15 * 1000 ** 2)))}
    ]):
=======
    for opt in conf["verifier"]["options"]:
>>>>>>> 40bb2a7b
        for name in opt:
            ElementTree.SubElement(rundefinition, "option", {"name": name}).text = opt[name]
    # Property file may not be specified.
    if "property file" in conf:
        ElementTree.SubElement(benchmark, "propertyfile").text = conf["property file"]
    tasks = ElementTree.SubElement(benchmark, "tasks")
    # TODO: in this case verifier is invoked per each such file rather than per all of them.
    for file in conf["files"]:
        ElementTree.SubElement(tasks, "include").text = file
    with open("benchmark.xml", "w", encoding="ascii") as fp:
        fp.write(minidom.parseString(ElementTree.tostring(benchmark)).toprettyxml(indent="    "))

    os.makedirs("output")

    # This is done because of CPAchecker is not clever enough to search for its configuration and specification files
    # around its binary.
    os.symlink(os.path.join(conf["client"]["cpachecker location"], os.pardir, 'config'), 'config')

    logging.info("Run verifier {} using benchmark benchmark.xml".format(conf["verifier"]["name"]))

    exit_code = benchexec.start(["--debug", "--no-compress-results", "--outputpath", "output", "benchmark.xml"])

    logging.info("Task solution has finished with exit code {}".format(exit_code))

    logging.info("Translate benchexec output into our results format")
    decision_results = {
        "resources": {}
    }
    # Well known statuses of CPAchecker. First two statuses are likely appropriate for all verifiers.
    statuses_map = {
        'false(reach)': 'unsafe',
        'true': 'safe',
        'EXCEPTION': 'error',
        'ERROR': 'error',
        'TIMEOUT': 'CPU time exhausted',
        'OUT OF MEMORY': 'memory exhausted'
    }
    # Actually there is the only output file, but benchexec is quite clever to add current date to its name.
    for benexec_output in glob.glob(os.path.join("output", "benchmark*results.xml")):
        with open(benexec_output, encoding="utf8") as fp:
            result = ElementTree.parse(fp).getroot()
            decision_results["desc"] = '{0}\n{1} {2}'.format(result.attrib.get('generator'), result.attrib.get('tool'),
                                                             result.attrib.get('version'))
            run = result.findall("run")[0]
            for column in run.iter("column"):
                name, value = [column.attrib.get(name) for name in ("title", "value")]
                if name == "cputime":
                    match = re.search(r"^(\d+\.\d+)s$", value)
                    if match:
                        decision_results["resources"]["CPU time"] = int(float(match.groups()[0]) * 1000)
                elif name == "walltime":
                    match = re.search(r"^(\d+\.\d+)s$", value)
                    if match:
                        decision_results["resources"]["wall time"] = int(float(match.groups()[0]) * 1000)
                elif name == "memUsage":
                    decision_results["resources"]["memory size"] = int(value)
                elif name == "exitcode":
                    decision_results["exit code"] = int(value)
                elif name == "status":
                    # Either get our status if so or use status as is.
                    if value in statuses_map:
                        decision_results["status"] = statuses_map[value]
                    else:
                        decision_results["status"] = value
    # TODO: how to find exit code and signal number? decision_results["exit code"] = exit_code
    with open("decision results.json", "w", encoding="ascii") as fp:
        json.dump(decision_results, fp, sort_keys=True, indent=4)

    with tarfile.open("decision result files.tar.gz", "w:gz") as tar:
        tar.add("decision results.json")
        for file in glob.glob("output/*"):
            tar.add(file)
        if conf["upload input files of static verifiers"]:
            tar.add("benchmark.xml")

    server.submit_solution(conf["identifier"], decision_results, "decision result files.tar.gz")

    return exit_code


def split_archive_name(path):
    """
    Split archive name into file name and extension. The difference with is.path.splitext is that this function can
    properly parse double zipped archive names like myname.tar.gz providing "myname" and ".tar.gz". Would not work
    properly with names which contain dots.
    :param path: File path or file name.
    :return: tuple with file name at the first position and extension within the second one.
    """
    name = path
    extension = ""
    while "." in name:
        split = os.path.splitext(name)
        name = split[0]
        extension = split[1] + extension

    return name, extension


__author__ = 'Ilja Zakharov <ilja.zakharov@ispras.ru>'<|MERGE_RESOLUTION|>--- conflicted
+++ resolved
@@ -156,7 +156,6 @@
         "memlimit": str(conf["resource limits"]["memory size"]) + "B",
     })
     rundefinition = ElementTree.SubElement(benchmark, "rundefinition")
-<<<<<<< HEAD
     for opt in conf["verifier"]["options"] + [
         {"-setprop": "parser.readLineDirectives=true"},
         {"-setprop": "cpa.arg.errorPath.graphml=witness.%d.graphml"}
@@ -165,9 +164,6 @@
         # general memory size limit.
         {"-heap": '{0}m'.format(round(13 * conf["resource limits"]["memory size"] / (15 * 1000 ** 2)))}
     ]):
-=======
-    for opt in conf["verifier"]["options"]:
->>>>>>> 40bb2a7b
         for name in opt:
             ElementTree.SubElement(rundefinition, "option", {"name": name}).text = opt[name]
     # Property file may not be specified.
