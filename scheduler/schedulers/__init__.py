#
# Copyright (c) 2018 ISP RAS (http://www.ispras.ru)
# Ivannikov Institute for System Programming of the Russian Academy of Sciences
#
# Licensed under the Apache License, Version 2.0 (the "License");
# you may not use this file except in compliance with the License.
# You may obtain a copy of the License at
#
#     http://www.apache.org/licenses/LICENSE-2.0
#
# Unless required by applicable law or agreed to in writing, software
# distributed under the License is distributed on an "AS IS" BASIS,
# WITHOUT WARRANTIES OR CONDITIONS OF ANY KIND, either express or implied.
# See the License for the specific language governing permissions and
# limitations under the License.
#

import os
import time
import traceback
import threading
import queue
import pika
import logging

import server
from utils.bridge import BridgeError
from utils import sort_priority, time_units_converter, memory_units_converter


class SchedulerException(RuntimeError):
    """Exception is used to determine when task or job fails but not scheduler."""
    pass


class ListeningThread(threading.Thread):

    conf = None

    def __init__(self, local_queue, cnf=None):
        super(ListeningThread, self).__init__()
        self._is_interrupted = False
        if cnf:
            self.conf = cnf
        self._queue = local_queue

    def stop(self):
        self._is_interrupted = True

    def run(self):
        connection = pika.BlockingConnection(
            pika.ConnectionParameters(host=self.conf["host"],
            credentials=pika.credentials.PlainCredentials(self.conf["username"], self.conf["password"]))
        )
        channel = connection.channel()
        channel.queue_declare(queue=self.conf["name"], durable=True)
        for method, properties, body in channel.consume(self.conf["name"], auto_ack=True, inactivity_timeout=1):
            if self._is_interrupted:
                break
            if not body:
                continue
            # Just forward to main loop all data. This can be done faster but it will require additional locks and sync
            self._queue.put(body)


class Scheduler:
    """Class provide general scheduler API."""

    def __init__(self, conf, logger, work_dir, runner_class):
        """
        Get configuration and prepare working directory.

        :param conf: Dictionary with relevant configuration.
        :param logger: Logger object.
        :param work_dir: Path to the working directory.
        :param runner_class: Runner class to work with hardware or cloud.
        """
        # todo: remove useless data
        self.conf = conf
        self.logger = logger
        self.work_dir = work_dir
        self.runner = None
        self.server = None
        self.__runner_class = runner_class
        self.__tasks = {}
        self.__jobs = {}
        self.__nodes = None
        self.__tools = None
        self.__iteration_period = 0.5
        self.__server_queue = None
        self.__channel = None
        self.__listening_thread = None
        self.__loop_thread = None
        self.production = self.conf["scheduler"].setdefault("production", False)

        logging.getLogger("pika").setLevel(logging.WARNING)
        self.init_scheduler()

    def init_scheduler(self):
        """
        Initialize scheduler completely. This method should be called both at constructing stage and scheduler
        reinitialization. Thus, all object attribute should be cleaned up and set as it is a newly created object.
        """
        self.__tasks = {}
        self.__jobs = {}
        self.__nodes = None
        self.__tools = None
        self.__server_queue = queue.Queue()
        self.server = server.Server(self.logger, self.conf["Klever Bridge"], os.path.join(self.work_dir, "requests"))

        _old_tasks_status = None
        _old_jobs_status = None

        # Check configuration completeness
        self.logger.debug("Check whether configuration contains all necessary data")

        # Initialize interaction
        self.server.register(self.__runner_class.scheduler_type())

        self.runner = self.__runner_class(self.conf, self.logger, self.work_dir, self.server)
        self.runner.init()

        # Create listening thread
        if self.__listening_thread and not self.__listening_thread.is_alive():
            self.__listening_thread.stop()
            self.__listening_thread.join()
        self.__listening_thread = ListeningThread(self.__server_queue, self.conf["Klever jobs and tasks queue"])
        self.__listening_thread.start()

        self.logger.info("Scheduler base initialization has been successful")

    def launch(self):
        """
        Start scheduler loop. This is an infinite loop that exchange data with Bridge to fetch new jobs and tasks and
        upload result of solution previously received tasks and jobs. After data exchange it prepares for solution
        new jobs and tasks, updates statuses of running jobs and tasks and schedule for solution pending ones.
        This is just an algorythm, and all particular logic and resource management should be implemented in classes
        that inherits this one.
        """

        self.logger.info("Start scheduler loop")
        while True:
            try:
                if not self.__listening_thread.is_alive():
                    raise ValueError("Listening thread is not alive, terminating")

                while True:
                    msg = self.__server_queue.get_nowait()
                    kind, identifier, status = msg.decode('utf-8').split(' ')
                    if kind == 'job':
                        self.logger.debug("Job {!r} has status {!r}".format(identifier, status))

                        if status == '1':
                            job_conf = self.server.pull_job_conf(identifier)
                            job_conf['configuration']['identifier'] = identifier
                            job_conf['configuration']['task resource limits'] = job_conf['tasks']
                            # TODO: Get Verifier Cloud login and password

                            self.logger.debug("Prepare new job {} before launching".format(identifier))
                            if identifier in self.__jobs and self.__jobs[identifier]["status"] == "PROCESSING":
                                raise RuntimeError(
                                    "This should not be possible to get PEDING status for a PROCESSING jib {!r}".
                                    format(identifier))

                            # Check and set necessary restrictions for further scheduling
                            for collection in [job_conf['configuration']["resource limits"],
                                               job_conf['configuration']['task resource limits']]:
                                try:
                                    self.__add_missing_restrictions(collection)
                                except SchedulerException as err:
                                    self.__jobs[identifier] = {
                                        "id": identifier,
                                        "status": "ERROR",
                                        "error": str(err)
                                    }
                                    break

                            self.__jobs[identifier] = {
                                "id": identifier,
                                "status": "PENDING",
                                "configuration": job_conf['configuration']
                            }
                            self.runner.prepare_job(identifier, self.__jobs[identifier])
                        elif status == '2':
                            # PROCESSING
                            self.__jobs[identifier]['status'] = 'PROCESSING'
                        elif status == '3':
                            # SOLVED
                            del self.__jobs[identifier]
                        elif status == '4' or status == '7' or status == '8':
                            # FAILED or CANCELLED
                            if identifier in self.__jobs:
                                raise RuntimeError("Job {!r} failed and should be deleted")
                        elif status == '5':
                            # CORRUPTED
                            if identifier in self.__jobs:
                                self.runner.cancel_job(identifier, self.__jobs[identifier],
                                                       [self.__tasks[tid] for tid in self.__tasks
                                                        if self.__tasks[tid]["status"] in ["PENDING", "PROCESSING"]
                                                        and self.__tasks[tid]["description"]["job id"] == identifier])
                                del self.__jobs[identifier]
                        elif status == '6':
                            # CANCELLING
                            self.runner.cancel_job(identifier, self.__jobs[identifier],
                                                   [self.__tasks[tid] for tid in self.__tasks
                                                    if self.__tasks[tid]["status"] in ["PENDING", "PROCESSING"]
                                                    and self.__tasks[tid]["description"]["job id"] == identifier])
                            self.server.cancel_job(identifier)
                            for task_id, status in self.server.get_job_tasks(identifier):
                                if status in ('PENDING', 'PROCESSING'):
                                    self.server.submit_task_cancelled(task_id)
                            del self.__jobs[identifier]
                        else:
                            raise NotImplementedError('Unknown job status {!r}'.format(status))
                    else:
                        if status == 'PENDING':
                            task_conf = self.server.pull_task_conf(identifier)
                            self.logger.info("Add new PENDING task {}".format(identifier))
                            self.__tasks[identifier] = {
                                "id": identifier,
                                "status": "PENDING",
                                "description": task_conf['description'],
                                "priority": task_conf['description']["priority"]
                            }

                            # TODO: VerifierCloud user name and password are specified in task description and
                            # shouldn't be extracted from it here.
                            if self.runner.scheduler_type() == "VerifierCloud":
                                self.__tasks[identifier]["user"] = task_conf['description']["VerifierCloud user name"]
                                self.__tasks[identifier]["password"] = \
                                    task_conf['description']["VerifierCloud user password"]
                            else:
                                self.__tasks[identifier]["user"] = None
                                self.__tasks[identifier]["password"] = None

                            self.logger.debug("Prepare new task {!r} before launching".format(identifier))
                            # Add missing restrictions
                            try:
                                self.__add_missing_restrictions(
                                    self.__tasks[identifier]["description"]["resource limits"])
                            except SchedulerException as err:
                                self.__jobs[identifier] = {
                                    "id": identifier,
                                    "status": "ERROR",
                                    "error": str(err)
                                }
                            else:
                                self.runner.prepare_task(identifier, self.__tasks[identifier])
                        elif status == 'PROCESSING':
                            # PROCESSING
                            if identifier not in self.__tasks:
                                raise RuntimeError("There is no task {!r}".format(identifier))
                        elif status in ('FINISHED', 'ERROR', 'CANCELLED'):
                            # CANCELLED
                            if identifier in self.__tasks:
                                del self.__tasks[identifier]
                        else:
                            raise NotImplementedError('Unknown task status {!r}'.format(status))
            except queue.Empty:
                pass

            try:
                # TODO: How to get progress?
                # if 'jobs progress' in ser_ste:
                #     for job_id, progress in [(i, d) for i, d in ser_ste['jobs progress'].items() if i in self.__jobs]:
                #         self.runner.add_job_progress(job_id, self.__jobs[job_id], progress)

                for job_id, desc in list(self.__jobs.items()):
                    if self.runner.is_solving(desc) and desc["status"] == "PENDING":
                        desc["status"] = "PROCESSING"
                    elif desc['status'] == 'PROCESSING' and \
                        self.runner.process_job_result(
                            job_id, desc, [tid for tid in self.__tasks if desc["status"] in ["PENDING", "PROCESSING"]
                                           and self.__tasks[tid]["description"]["job id"] == job_id]):
                        if desc['status'] == 'FINISHED' and not desc.get('error'):
                            self.server.submit_job_finished(job_id)
                        elif desc.get('error'):
                            self.server.submit_job_error(job_id, desc['error'])
                        else:
                            raise NotImplementedError("Cannot determine status of the job {!r}".format(job_id))
                        if job_id in self.__jobs:
                            del self.__jobs[job_id]

                for task_id, desc in list(self.__tasks.items()):
                    if self.runner.is_solving(desc) and desc["status"] == "PENDING":
                        desc["status"] = "PROCESSING"
                    elif desc["status"] == "PROCESSING" and self.runner.process_task_result(task_id, desc):
                        if desc['status'] == 'FINISHED' and not desc.get('error'):
                            self.server.submit_task_finished(task_id)
                        elif desc.get('error'):
                            self.server.submit_task_error(task_id, desc['error'])
                        else:
                            raise NotImplementedError("Cannot determine status of the task {!r}".format(task_id))
                        if task_id in self.__tasks:
                            del self.__tasks[task_id]

                # Submit tools
                try:
                    self.runner.update_tools()
                except Exception as err:
                    self.logger.warning('Cannot submit verification tools information: {}'.format(err))

                # Get actual information about connected nodes
                submit = True
                try:
                    self.runner.update_nodes()
                except Exception as err:
                    self.logger.error("Cannot obtain information about connected nodes: {}".format(err))
                    submit = False

                if submit:
                    # Update resource limitations before scheduling
                    messages = dict()
                    for i, desk in ((i, tks[i]) for i in tks if tks[i]["status"] == "PENDING"):
                        messages[i] = self.runner.prepare_task(i, desk)

                    # Schedule new tasks
                    pending_tasks = [desc for task_id, desc in self.__tasks.items() if desc["status"] == "PENDING"]
                    pending_jobs = [desc for job_id, desc in self.__jobs.items() if desc["status"] == "PENDING"
                                    and not self.runner.is_solving(desc)]
                    pending_jobs = sorted(pending_jobs, key=lambda i: sort_priority(i['configuration']['priority']))
                    pending_tasks = sorted(pending_tasks, key=lambda i: sort_priority(i['description']['priority']))

                    tasks_to_start, jobs_to_start = self.runner.schedule(pending_tasks, pending_jobs)
                    if len(tasks_to_start) > 0 or len(jobs_to_start) > 0:
                        self.logger.info("Going to start {} new tasks and {} jobs".
                                         format(len(tasks_to_start), len(jobs_to_start)))

                        for job_id in jobs_to_start:
                            self.runner.solve_job(job_id, self.__jobs[job_id])

                        for task_id in tasks_to_start:
<<<<<<< HEAD
                            # This check is very helpful for debugging
                            msg = messages.get(task_id)
                            if msg:
                                self.logger.info(msg)
                            self.runner.solve_task(task_id, tks[task_id])

                    # Flushing tasks
                    if len(tasks_to_start) > 0 or \
                            len([True for task_id in tks if tks[task_id]["status"] == "PROCESSING"]) > 0:
=======
                            self.server.submit_processing_task(task_id)
                            self.runner.solve_task(task_id, self.__tasks[task_id])

                    # Flushing tasks
                    if len(tasks_to_start) > 0 or \
                            len([True for i in self.__tasks if self.__tasks[i]["status"] == "PROCESSING"]) > 0:
                        self.logger.debug("Flush submitted tasks and jobs")
>>>>>>> 5f9159ce
                        self.runner.flush()
                else:
                    self.logger.warning(
                        "Do not run any tasks until actual information about the nodes will be obtained")

                self.logger.debug("Scheduler iteration has finished")
                time.sleep(self.__iteration_period)
            except KeyboardInterrupt:
                self.logger.error("Scheduler execution is interrupted, cancel all running threads")
                self.terminate()
                self.server.stop()
                self.__listening_thread.stop()
                self.__listening_thread.join()
                exit(137)
            except Exception:
                exception_info = 'An error occured:\n{}'.format(traceback.format_exc().rstrip())
                self.logger.error(exception_info)
                self.terminate()
                self.__listening_thread.stop()
                self.__listening_thread.join()
                self.server.stop()
                if self.production:
                    self.logger.info("Reinitialize scheduler and try to proceed execution in 30 seconds...")
                    time.sleep(30)
                    self.init_scheduler()
                else:
                    exit(1)

<<<<<<< HEAD
    @property
    def __need_exchange(self):
        """
        Calculate how many seconds passed since the last data exchange. If that value is more than chosen currently
        exchange period then do exchange, otherwise skip it.

        :return: True if we should send data to Bridge now and False otherwise.
        """
        if not self.__last_exchange:
            return True
        elif int(time.time() - self.__last_exchange) > self.__current_period:
            return True
        else:
            return False

    def __update_iteration_period(self):
        """
        Calculates the period of data exchange between Bridge and this scheduler. It tries dynamically adjust the value
        to not repeatedly send the same information but increasing the period if new tasks or jobs are expected.
        """
        def new_period(new):
            if self.__current_period < new:
                self.logger.info("Increase data exchange period from {}s to {}s".format(self.__current_period, new))
                self.__current_period = new
            elif self.__current_period > new:
                self.logger.info("Reduce data exchange period from {}s to {}s".format(self.__current_period, new))
                self.__current_period = new

        processing_jobs = [i for i in self.__jobs if self.__jobs[i]["status"] == 'PROCESSING' and
                           self.__jobs[i]["configuration"]["task scheduler"] == "Klever"]
        if len(processing_jobs) > 0:
            # Calculate pending resources of running tasks
            pairs = []
            for job in processing_jobs:
                pending = [t for t in self.__tasks if self.__tasks[t]["status"] == "PENDING" and
                           self.__tasks[t]["description"]["job id"] == job]
                processing = [t for t in self.__tasks if self.__tasks[t]["status"] in ["PROCESSING", "FINISHED"] and
                              self.__tasks[t]["description"]["job id"] == job]
                pair = [len(pending), len(processing)]
                pairs.append(pair)

            # Detect fast solving jobs
            for pair in pairs:
                # No tasks available
                if pair[0] == 0 and pair[1] == 0:
                    new_period(self.__iteration_period['short'])
                    return

            for pair in pairs:
                # Check wether we have free resources
                if pair[0] > 0 and pair[1] > 0:
                    new_period(self.__iteration_period['long'])
                    return

        new_period(self.__iteration_period['medium'])

    @staticmethod
    def __report_error_server_state(server_state, message):
        """
        If an inconsistent server state json has been received from Bridge the method saves it to the disk with
        necessary additional information.

        :param server_state: Dictionary obtained from Bridge.
        :param message: String with a message intended for the log.
        :raise RuntimeError: At the end always rises the exception since the scheduler should not proceed with broken
                             Bridge.
        :return:
        """
        # Save server state file
        state_file_name = time.strftime("%d-%m-%Y %H:%M:%S server state.json")
        error_file = os.path.join(os.path.curdir, state_file_name)
        with open(error_file, 'w') as outfile:
            json.dump(server_state, outfile, ensure_ascii=False, sort_keys=True, indent=4)

        # Raise an exception
        raise RuntimeError("Received invalid server state (printed at {!r}): {!r}".
                           format(os.path.abspath(error_file), message))

=======
>>>>>>> 5f9159ce
    @staticmethod
    def __add_missing_restrictions(collection):
        """
        If resource limits are incomplete the method adds to given json all necessary fields filled with zeroes.

        :param collection: 'resource limits' dictionary from a task description or job configuration.
        """
        if len(collection.keys()) == 0:
            raise SchedulerException("Resource limitations are missing: upload correct tasks.json file and properly "
                                     "set job resource limitiations")

        for tag in ['memory size', 'number of CPU cores', 'disk memory size']:
            if tag not in collection or collection[tag] is None:
                collection[tag] = 0
        if 'CPU model' not in collection:
            collection['CPU model'] = None

        # Make unit translation
        try:
            for tag in (m for m in ("memory size", "disk memory size")
                        if m in collection and collection[m] is not None):
                collection[tag] = memory_units_converter(collection[tag])[0]
            for tag in (t for t in ("wall time", "CPU time") if t in collection and collection[t] is not None):
                collection[tag] = time_units_converter(collection[tag])[0]
        except Exception:
            raise SchedulerException('Cannot interprete {} resource limitations: {!r}'.format(tag, collection[tag]))

    def terminate(self):
        """Abort solution of all running tasks and any other actions before termination."""
        # stop jobs
        for job_id, item in [(job_id, self.__jobs[job_id]) for job_id in self.__jobs
                             if self.__jobs[job_id]["status"] in ["PENDING", "PROCESSING"]]:
            relevant_tasks = [self.__tasks[tid] for tid in self.__tasks
                              if self.__tasks[tid]["status"] in ["PENDING", "PROCESSING"]
                              and self.__tasks[tid]["description"]["job id"] == job_id]
            self.runner.cancel_job(job_id, item, relevant_tasks)
            self.server.submit_job_error(job_id, 'Scheduler has been terminated')

        # Note here that some schedulers can solve tasks of jobs which run elsewhere
        for task_id, item in [(task_id, self.__tasks[task_id]) for task_id in self.__tasks
                              if self.__tasks[task_id]["status"] in ["PENDING", "PROCESSING"]]:
            self.runner.cancel_task(task_id, item)

        # Do final unitializations
        self.runner.terminate()

        # Check all tasks and cancel them
        tasks = self.server.get_all_tasks()
        for identifier, status in tasks:
            # TODO: Remove this when Bridge will not raise an error 'Job is not solving'
            if status in ('PENDING', 'PROCESSING'):
                try:
                    self.server.submit_task_error(identifier, 'Scheduler terminated')
                except BridgeError as err:
                    self.logger.warning('Brdige reports an error on attempt to cancel task {}: {!r}'.
                                        format(identifier, err))
            try:
                self.server.delete_task(identifier)
            except BridgeError as err:
                self.logger.warning('Brdige reports an error on attempt to delete task {}: {!r}'.
                                    format(identifier, err))<|MERGE_RESOLUTION|>--- conflicted
+++ resolved
@@ -330,7 +330,8 @@
                             self.runner.solve_job(job_id, self.__jobs[job_id])
 
                         for task_id in tasks_to_start:
-<<<<<<< HEAD
+                            self.server.submit_processing_task(task_id)
+                            self.runner.solve_task(task_id, self.__tasks[task_id])
                             # This check is very helpful for debugging
                             msg = messages.get(task_id)
                             if msg:
@@ -339,16 +340,8 @@
 
                     # Flushing tasks
                     if len(tasks_to_start) > 0 or \
-                            len([True for task_id in tks if tks[task_id]["status"] == "PROCESSING"]) > 0:
-=======
-                            self.server.submit_processing_task(task_id)
-                            self.runner.solve_task(task_id, self.__tasks[task_id])
-
-                    # Flushing tasks
-                    if len(tasks_to_start) > 0 or \
                             len([True for i in self.__tasks if self.__tasks[i]["status"] == "PROCESSING"]) > 0:
                         self.logger.debug("Flush submitted tasks and jobs")
->>>>>>> 5f9159ce
                         self.runner.flush()
                 else:
                     self.logger.warning(
@@ -377,87 +370,6 @@
                 else:
                     exit(1)
 
-<<<<<<< HEAD
-    @property
-    def __need_exchange(self):
-        """
-        Calculate how many seconds passed since the last data exchange. If that value is more than chosen currently
-        exchange period then do exchange, otherwise skip it.
-
-        :return: True if we should send data to Bridge now and False otherwise.
-        """
-        if not self.__last_exchange:
-            return True
-        elif int(time.time() - self.__last_exchange) > self.__current_period:
-            return True
-        else:
-            return False
-
-    def __update_iteration_period(self):
-        """
-        Calculates the period of data exchange between Bridge and this scheduler. It tries dynamically adjust the value
-        to not repeatedly send the same information but increasing the period if new tasks or jobs are expected.
-        """
-        def new_period(new):
-            if self.__current_period < new:
-                self.logger.info("Increase data exchange period from {}s to {}s".format(self.__current_period, new))
-                self.__current_period = new
-            elif self.__current_period > new:
-                self.logger.info("Reduce data exchange period from {}s to {}s".format(self.__current_period, new))
-                self.__current_period = new
-
-        processing_jobs = [i for i in self.__jobs if self.__jobs[i]["status"] == 'PROCESSING' and
-                           self.__jobs[i]["configuration"]["task scheduler"] == "Klever"]
-        if len(processing_jobs) > 0:
-            # Calculate pending resources of running tasks
-            pairs = []
-            for job in processing_jobs:
-                pending = [t for t in self.__tasks if self.__tasks[t]["status"] == "PENDING" and
-                           self.__tasks[t]["description"]["job id"] == job]
-                processing = [t for t in self.__tasks if self.__tasks[t]["status"] in ["PROCESSING", "FINISHED"] and
-                              self.__tasks[t]["description"]["job id"] == job]
-                pair = [len(pending), len(processing)]
-                pairs.append(pair)
-
-            # Detect fast solving jobs
-            for pair in pairs:
-                # No tasks available
-                if pair[0] == 0 and pair[1] == 0:
-                    new_period(self.__iteration_period['short'])
-                    return
-
-            for pair in pairs:
-                # Check wether we have free resources
-                if pair[0] > 0 and pair[1] > 0:
-                    new_period(self.__iteration_period['long'])
-                    return
-
-        new_period(self.__iteration_period['medium'])
-
-    @staticmethod
-    def __report_error_server_state(server_state, message):
-        """
-        If an inconsistent server state json has been received from Bridge the method saves it to the disk with
-        necessary additional information.
-
-        :param server_state: Dictionary obtained from Bridge.
-        :param message: String with a message intended for the log.
-        :raise RuntimeError: At the end always rises the exception since the scheduler should not proceed with broken
-                             Bridge.
-        :return:
-        """
-        # Save server state file
-        state_file_name = time.strftime("%d-%m-%Y %H:%M:%S server state.json")
-        error_file = os.path.join(os.path.curdir, state_file_name)
-        with open(error_file, 'w') as outfile:
-            json.dump(server_state, outfile, ensure_ascii=False, sort_keys=True, indent=4)
-
-        # Raise an exception
-        raise RuntimeError("Received invalid server state (printed at {!r}): {!r}".
-                           format(os.path.abspath(error_file), message))
-
-=======
->>>>>>> 5f9159ce
     @staticmethod
     def __add_missing_restrictions(collection):
         """
