#
# Copyright (c) 2014-2016 ISPRAS (http://www.ispras.ru)
# Institute for System Programming of the Russian Academy of Sciences
#
# Licensed under the Apache License, Version 2.0 (the "License");
# you may not use this file except in compliance with the License.
# You may obtain a copy of the License at
#
#     http://www.apache.org/licenses/LICENSE-2.0
#
# Unless required by applicable law or agreed to in writing, software
# distributed under the License is distributed on an "AS IS" BASIS,
# WITHOUT WARRANTIES OR CONDITIONS OF ANY KIND, either express or implied.
# See the License for the specific language governing permissions and
# limitations under the License.
#

import argparse
import getpass
import re
import requests
import sys
import zipfile

PROMPT = 'Password: '


class UnexpectedStatusCode(IOError):
    pass


class BridgeError(IOError):
    pass


def get_password(password):
    if password is not None and len(password) > 0:
        return password
    if sys.stdin.isatty():
        return getpass.getpass(PROMPT)
    else:
        print(PROMPT, end='', flush=True)
        return sys.stdin.readline().rstrip()


def get_args_parser(desc):
    parser = argparse.ArgumentParser(description=desc)
    parser.add_argument('--host', required=True, help='Server host')
    parser.add_argument('--username', required=True, help='Your username')
    parser.add_argument('--password', help='Your password')
    return parser


class Session:
    def __init__(self, args):
        self._args = args
        self._host = self.__check_host(args.host)

        if args.username is None:
            raise ValueError("Username wasn't got")
        self._username = args.username

        self._password = get_password(args.password)
        if self._password is None:
            raise ValueError("Password wasn't got")

    def __enter__(self):
        self.session = requests.Session()
        # Get initial value of CSRF token via useless GET request
        self.__request('/users/service_signin/')

        # Sign in
        self.__request('/users/service_signin/', {'username': self._username, 'password': self._password})
        return self

    def __exit__(self, exc_type, exc_val, exc_tb):
        self.__request('/users/service_signout/')

    def __check_host(self, host):
        self.__is_not_used()

        if not isinstance(host, str) or len(host) == 0:
            raise ValueError('Server host must be set')
        if not host.startswith('http://'):
            host = 'http://' + host
        if host.endswith('/'):
            host = host[:-1]
        return host

    def __request(self, path_url, data=None, **kwargs):
        url = self._host + path_url
        method = 'POST' if data else 'GET'

        if data is None:
            resp = self.session.get(url, **kwargs)
        else:
            data.update({'csrfmiddlewaretoken': self.session.cookies['csrftoken']})
            resp = self.session.post(url, data, **kwargs)

        if resp.status_code != 200:
            # with open('response error.html', 'w', encoding='utf8') as fp:
            #     fp.write(resp.text)
            status_code = resp.status_code
            resp.close()
            raise UnexpectedStatusCode(
                'Got unexpected status code "{0}" when send "{1}" request to "{2}"'.format(status_code, method, url)
            )
        if resp.headers['content-type'] == 'application/json' and 'error' in resp.json():
            error = resp.json()['error']
            resp.close()
            raise BridgeError('Got error "{0}" when send "{1}" request to "{2}"'.format(error, method, url))
        else:
            return resp

    def __download_archive(self, path_url, data, archive):
        resp = self.__request(path_url, data, stream=True)

        if archive is None:
            # Get filename from content disposition
            fname = re.findall('filename=(.+)', resp.headers.get('content-disposition'))
            if len(fname) == 0:
                archive = 'archive.zip'
            else:
                archive = fname[0]
                if archive.startswith('"') or archive.startswith("'"):
                    archive = archive[1:-1]

        with open(archive, 'wb') as fp:
            for chunk in resp.iter_content(1024):
                fp.write(chunk)

        if not zipfile.is_zipfile(archive) or zipfile.ZipFile(archive).testzip():
            raise BridgeError('Could not download ZIP archive to {0}'.format(archive))

        resp.close()
        return archive

    def __get_job_id(self, job):
        if len(job) == 0:
            raise ValueError('The job identifier or its name is not set')
        resp = self.__request('/jobs/get_job_field/', {'job': job, 'field': 'id'})
        return resp.json()['id']

    def download_job(self, job, archive):
        return self.__download_archive('/jobs/ajax/downloadjob/{0}/'.format(self.__get_job_id(job)), None, archive)

    def upload_job(self, parent, archive):
        if len(parent) == 0:
            raise ValueError('The parent identifier or its name is not set')
        resp = self.__request('/jobs/get_job_field/', {'job': parent, 'field': 'identifier'})
        resp = self.__request(
            '/jobs/ajax/upload_job/{0}/'.format(resp.json()['identifier']), {},
            files=[('file', open(archive, 'rb', buffering=0))], stream=True
        )
        if resp.headers['content-type'] == 'application/json' and 'errors' in resp.json():
            error = resp.json()['errors'][0]
            resp.close()
            raise BridgeError('Got error "{0}" while uploading job'.format(error))

    def upload_reports(self, job, archive):
        self.__request(
            '/jobs/upload_reports/{0}/'.format(self.__get_job_id(job)), {},
            files=[('archive', open(archive, 'rb', buffering=0))], stream=True
        )

    def job_progress(self, job, filename):
        resp = self.__request('/jobs/get_job_progress_json/{0}/'.format(self.__get_job_id(job)))
        with open(filename, mode='w', encoding='utf8') as fp:
            fp.write(resp.json()['data'])

    def decision_results(self, job, filename):
        resp = self.__request('/jobs/decision_results_json/{0}/'.format(self.__get_job_id(job)))
        with open(filename, mode='w', encoding='utf8') as fp:
            fp.write(resp.json()['data'])

<<<<<<< HEAD
    def copy_job(self, job):
        resp = self.__request('/jobs/save_job_copy/{0}/'.format(self.__get_job_id(job)))
=======
    def copy_job(self, job, name=None):
        if isinstance(name, str) and len(name) > 0:
            resp = self.__request('/jobs/ajax/save_job_copy/{0}/'.format(self.__get_job_id(job)), {'name': name})
        else:
            resp = self.__request('/jobs/ajax/save_job_copy/{0}/'.format(self.__get_job_id(job)))
>>>>>>> f434a0c3
        return resp.json()['identifier']

    def copy_job_version(self, job):
        self.__request('/jobs/copy_job_version/{0}/'.format(self.__get_job_id(job)))

    def replace_files(self, job, new_files):
        for f_name in new_files:
            with open(new_files[f_name], mode='rb', buffering=0) as fp:
                self.__request(
                    '/jobs/replace_job_file/{0}/'.format(self.__get_job_id(job)),
                    {'name': f_name}, files=[('file', fp)], stream=True
                )

    def start_job_decision(self, job, data_fp):
        job_id = self.__get_job_id(job)
        if data_fp:
            self.__request('/jobs/ajax/run_decision/', {'job_id': job_id, 'data': data_fp.read()})
        else:
            self.__request('/jobs/ajax/fast_run_decision/', {'job_id': job_id})

    def download_all_marks(self, archive):
        return self.__download_archive('/marks/download-all/', None, archive)

    def test(self):
        print(self.__request('/jobs/ajax/test/').text, {'x': 1})

    def __is_not_used(self):
        pass<|MERGE_RESOLUTION|>--- conflicted
+++ resolved
@@ -173,16 +173,11 @@
         with open(filename, mode='w', encoding='utf8') as fp:
             fp.write(resp.json()['data'])
 
-<<<<<<< HEAD
-    def copy_job(self, job):
-        resp = self.__request('/jobs/save_job_copy/{0}/'.format(self.__get_job_id(job)))
-=======
     def copy_job(self, job, name=None):
         if isinstance(name, str) and len(name) > 0:
-            resp = self.__request('/jobs/ajax/save_job_copy/{0}/'.format(self.__get_job_id(job)), {'name': name})
-        else:
-            resp = self.__request('/jobs/ajax/save_job_copy/{0}/'.format(self.__get_job_id(job)))
->>>>>>> f434a0c3
+            resp = self.__request('/jobs/save_job_copy/{0}/'.format(self.__get_job_id(job)), {'name': name})
+        else:
+            resp = self.__request('/jobs/save_job_copy/{0}/'.format(self.__get_job_id(job)))
         return resp.json()['identifier']
 
     def copy_job_version(self, job):
@@ -206,8 +201,5 @@
     def download_all_marks(self, archive):
         return self.__download_archive('/marks/download-all/', None, archive)
 
-    def test(self):
-        print(self.__request('/jobs/ajax/test/').text, {'x': 1})
-
     def __is_not_used(self):
         pass